<<<<<<< HEAD
--
--  File Name:         TbUtilPkg.vhd
--  Design Unit Name:  TbUtilPkg
--  Revision:          STANDARD VERSION
--
--  Maintainer:        Jim Lewis      email:  jim@SynthWorks.com 
--  Contributor(s):            
--     Jim Lewis      email:  jim@SynthWorks.com   
--
--  Package Defines
--    
--  Developed for: 
--        SynthWorks Design Inc. 
--        VHDL Training Classes
--        11898 SW 128th Ave.  Tigard, Or  97223
--        http://www.SynthWorks.com
--
--  Revision History:
--    Date      Version    Description
--    11/1999:  0.1        Initial revision
--                         Numerous revisions for VHDL Testbenches and Verification
--    10/2013   2013.10    Split out Text Utilities
--    11/2016   2016.11    First Public Release Version
--                         Updated naming for consistency.
--    04/2018   2018.04    Added RequestTransaction, WaitForTransaction, Toggle, WaitForToggle for bit.
--                         Added Increment and WaitForToggle for integer.
--    08/2018   2018.08    Updated WaitForTransaction to allow 0 time transactions
--    01/2020   2020.01    Updated Licenses to Apache
--
--
--  This file is part of OSVVM.
--  
--  Copyright (c) 1999 - 2020 by SynthWorks Design Inc.  
--  
--  Licensed under the Apache License, Version 2.0 (the "License");
--  you may not use this file except in compliance with the License.
--  You may obtain a copy of the License at
--  
--      https://www.apache.org/licenses/LICENSE-2.0
--  
--  Unless required by applicable law or agreed to in writing, software
--  distributed under the License is distributed on an "AS IS" BASIS,
--  WITHOUT WARRANTIES OR CONDITIONS OF ANY KIND, either express or implied.
--  See the License for the specific language governing permissions and
--  limitations under the License.
--  

library ieee ;
  use ieee.std_logic_1164.all ;
  
library osvvm ; 
  use osvvm.AlertLogPkg.all ;
  use osvvm.TranscriptPkg.all ; 

package TbUtilPkg is

  constant CLK_ACTIVE : std_logic := '1' ; 

  constant t_sim_resolution : time := std.env.resolution_limit ;  -- VHDL-2008
  -- constant t_sim_resolution : time := 1 ns ;  -- for non VHDL-2008 simulators

  ------------------------------------------------------------
  -- ZeroOneHot, OneHot
  --   OneHot:      return true if exactly one value is 1
  --   ZeroOneHot:  return false when more than one value is a 1
  ------------------------------------------------------------
  function OneHot ( constant A : in std_logic_vector ) return boolean ;  
  function ZeroOneHot ( constant A : in std_logic_vector ) return boolean ;  


  ------------------------------------------------------------
  -- RequestTransaction
  --   Transaction initiation side of handshaking
  --   Pairs with WaitForTransaction or one of its variations
  ------------------------------------------------------------
  procedure RequestTransaction (
    signal Rdy  : Out std_logic ;
    signal Ack  : In  std_logic 
  ) ;

  procedure RequestTransaction (
    signal Rdy  : Out bit ;
    signal Ack  : In  bit 
  ) ;
  
  ------------------------------------------------------------
  -- WaitForTransaction
  --   Model side of handshaking
  --   Pairs with RequestTransaction 
  ------------------------------------------------------------
  procedure WaitForTransaction (
    signal Clk  : In  std_logic ;
    signal Rdy  : In  std_logic ;
    signal Ack  : Out std_logic 
  ) ;
  
  procedure WaitForTransaction (
    signal Clk  : In  std_logic ;
    signal Rdy  : In  bit ;
    signal Ack  : Out bit 
  ) ;

  procedure WaitForTransaction (
    signal   Clk       : In  std_logic ;
    signal   Rdy       : In  std_logic ;
    signal   Ack       : Out std_logic ;
    signal   TimeOut   : In  std_logic ;
    constant Polarity  : In  std_logic := '1' 
  ) ;
  
  -- Variation for model that stops waiting when IntReq is asserted
  -- Intended for models that need to switch between instruction streams
  -- such as a CPU when interrupt is pending
  procedure WaitForTransactionOrIrq (
    signal Clk     : In  std_logic ;
    signal Rdy     : In  std_logic ;
    signal IntReq  : In  std_logic 
  ) ;

  -- Set Ack to Model starting value
  procedure StartTransaction  ( signal Ack : Out std_logic ) ; 
  -- Set Ack to Model finishing value
  procedure FinishTransaction ( signal Ack : Out std_logic ) ; 
  -- If a transaction is pending, return true
  function TransactionPending ( signal Rdy : In  std_logic ) return boolean ;

  -- Variation for clockless models
  procedure WaitForTransaction ( 
    signal Rdy : In  std_logic ; 
    signal Ack : Out std_logic 
  ) ;


  ------------------------------------------------------------
  -- Toggle, WaitForToggle
  --   Used for communicating between processes
  ------------------------------------------------------------
  procedure Toggle (
    signal Sig        : InOut std_logic ;
    constant DelayVal : time  
  ) ;
  procedure Toggle ( signal Sig : InOut std_logic ) ;
  procedure ToggleHS ( signal Sig : InOut std_logic ) ;
  function  IsToggle ( signal Sig : In std_logic ) return boolean ; 
  procedure WaitForToggle ( signal Sig : In std_logic ) ;
  
  -- Bit type versions
  procedure Toggle ( signal Sig : InOut bit ; constant DelayVal : time ) ;
  procedure Toggle ( signal Sig : InOut bit ) ;
  procedure ToggleHS ( signal Sig : InOut bit ) ;
  function  IsToggle ( signal Sig : In bit ) return boolean ; 
  procedure WaitForToggle ( signal Sig : In bit ) ;
  
  -- Integer type versions
  procedure Increment ( signal Sig : InOut integer ; constant RollOverValue : in integer := 0) ;
  procedure WaitForToggle ( signal Sig : In integer ) ;


  ------------------------------------------------------------
  -- WaitForBarrier
  --   Barrier Synchronization
  --   Multiple processes call it, it finishes when all have called it
  ------------------------------------------------------------
  procedure WaitForBarrier ( signal Sig : InOut std_logic ) ;
  procedure WaitForBarrier ( signal Sig : InOut std_logic ; signal TimeOut : std_logic ; constant Polarity : in std_logic := '1') ;
  procedure WaitForBarrier ( signal Sig : InOut std_logic ; constant TimeOut : time ) ;
  -- resolved_barrier : summing resolution used in conjunction with integer based barriers
  function resolved_barrier ( s : integer_vector ) return integer ; 
  subtype  integer_barrier is resolved_barrier integer ; 
  -- Usage of integer barriers requires resolved_barrier. Initialization to 1 recommended, but not required
  --   signal barrier1 : resolved_barrier integer := 1 ;     -- using the resolution function
  --   signal barrier2 : integer_barrier := 1 ;              -- using the subtype that already applies the resolution function
  procedure WaitForBarrier ( signal Sig : InOut integer ) ;  
  procedure WaitForBarrier ( signal Sig : InOut integer ; signal TimeOut : std_logic ; constant Polarity : in std_logic := '1') ;
  procedure WaitForBarrier ( signal Sig : InOut integer ; constant TimeOut : time ) ;
  -- Using separate signals
  procedure WaitForBarrier2 ( signal SyncOut : out std_logic ; signal SyncIn : in  std_logic ) ;
  procedure WaitForBarrier2 ( signal SyncOut : out std_logic ; signal SyncInV : in  std_logic_vector ) ;

  
  ------------------------------------------------------------
  -- WaitForClock
  --   Sync to Clock - after a delay, after a number of clocks
  ------------------------------------------------------------
  procedure WaitForClock ( signal Clk : in std_logic ;  constant Delay : in time ) ; 
  procedure WaitForClock ( signal Clk : in std_logic ;  constant NumberOfClocks : in integer := 1) ; 
  procedure WaitForClock ( signal Clk : in std_logic ;  signal Enable : in boolean ) ; 
  procedure WaitForClock ( signal Clk : in std_logic ;  signal Enable : in std_logic ; constant Polarity : std_logic := '1' ) ;


  ------------------------------------------------------------
  -- WaitForLevel
  --   Find a signal at a level
  ------------------------------------------------------------
  procedure WaitForLevel ( signal A : in boolean ) ;
  procedure WaitForLevel ( signal A : in std_logic ; Polarity : std_logic := '1' ) ; 

  procedure WaitForLevelTimeout ( signal A : in boolean ; constant TimeOut : time; variable TimeOutReached : out boolean);
  procedure WaitForLevelTimeout ( signal A : in std_logic ; constant TimeOut : time; variable TimeOutReached : out boolean; constant Polarity : std_logic := '1');

  ------------------------------------------------------------
  -- CreateClock,  CreateReset
  --   Note these do not exit
  ------------------------------------------------------------
  procedure CreateClock ( 
    signal   Clk        : inout std_logic ; 
    constant Period     : time ; 
    constant DutyCycle  : real := 0.5 
  )  ; 
  
  procedure CheckClockPeriod ( 
    constant AlertLogID : AlertLogIDType ; 
    signal   Clk        : in  std_logic ; 
    constant Period     : time ;
    constant ClkName    : string := "Clock" ;
    constant HowMany    : integer := 5
  ) ; 
  
  procedure CheckClockPeriod ( 
    signal   Clk        : in  std_logic ; 
    constant Period     : time ;
    constant ClkName    : string := "Clock" ;
    constant HowMany    : integer := 5
  ) ; 

  procedure CreateReset ( 
    signal   Reset       : out std_logic ; 
    constant ResetActive : in  std_logic ; 
    signal   Clk         : in  std_logic ; 
    constant Period      :     time ; 
    constant tpd         :     time 
  ) ;
  
  procedure LogReset ( 
    constant AlertLogID  : AlertLogIDType ; 
    signal   Reset       : in  std_logic ; 
    constant ResetActive : in  std_logic ;
    constant ResetName   : in  string := "Reset" ;
    constant LogLevel    : in  LogType := ALWAYS
  ) ;

  procedure LogReset ( 
    signal   Reset       : in  std_logic ; 
    constant ResetActive : in  std_logic ;
    constant ResetName   : in  string := "Reset" ;
    constant LogLevel    : in  LogType := ALWAYS
  ) ;
  
  ------------------------------------------------------------
  --  Deprecated subprogram names
  --    Maintaining backward compatibility using aliases
  ------------------------------------------------------------
  -- History of RequestTransaction / WaitForTransaction
  alias RequestAction is RequestTransaction [std_logic, std_logic] ;
  alias WaitForRequest is WaitForTransaction [std_logic, std_logic, std_logic] ;
  -- History of WaitForToggle
  alias WaitOnToggle is WaitForToggle [std_logic] ;
  -- History of WaitForBarrier 
  alias WayPointBlock is WaitForBarrier [std_logic] ;
  alias SyncTo is WaitForBarrier2[std_logic, std_logic] ;
  alias SyncTo is WaitForBarrier2[std_logic, std_logic_vector] ;
  -- Backward compatible name  
  alias SyncToClk is WaitForClock [std_logic, time] ;


  ------------------------------------------------------------
  -- Deprecated
  -- WaitForAck, StrobeAck
  --   Replaced by WaitForToggle and Toggle
  ------------------------------------------------------------
  procedure WaitForAck ( signal Ack : In  std_logic ) ;
  procedure StrobeAck  ( signal Ack : Out std_logic ) ;
  
end TbUtilPkg ;

-- ~~~~~~~~~~~~~~~~~~~~~~~~~~~~~~~~~~~~~~~~~~~~~~~~~~~~~~~~~~~~~~~~~~~~~~~
-- ~~~~~~~~~~~~~~~~~~~~~~~~~~~~~~~~~~~~~~~~~~~~~~~~~~~~~~~~~~~~~~~~~~~~~~~
package body TbUtilPkg is 

  ------------------------------------------------------------
  -- ZeroOneHot, OneHot
  --   OneHot:      return true if exactly one value is 1
  --   ZeroOneHot:  return false when more than one value is a 1
  ------------------------------------------------------------
  function OneHot ( constant A : in std_logic_vector ) return boolean is
    variable found_one : boolean := FALSE ;
  begin
    for i in A'range loop 
      if A(i) = '1' or A(i) = 'H' then 
        if found_one then 
          return FALSE ; 
        end if ; 
        found_one := TRUE ;
      end if ; 
    end loop ;
    return found_one ; -- found a one
  end function OneHot ; 
  
  function ZeroOneHot ( constant A : in std_logic_vector ) return boolean is  
    variable found_one : boolean := FALSE ;
  begin
    for i in A'range loop 
      if A(i) = '1' or A(i) = 'H' then 
        if found_one then 
          return FALSE ; 
        end if ; 
        found_one := TRUE ;
      end if ; 
    end loop ;
    return TRUE ;  -- all zero or found a one
  end function ZeroOneHot ; 


  ------------------------------------------------------------
  -- RequestTransaction
  --   Transaction initiation side of handshaking
  --   Pairs with WaitForTransaction or one of its variations
  ------------------------------------------------------------
  procedure RequestTransaction (
    signal Rdy  : Out std_logic ;
    signal Ack  : In  std_logic 
  ) is
  begin
    -- Record contains new transaction
    Rdy        <= '1' ;
    -- Find Ack low = '0' 
    wait until Ack = '0' ;
    -- Prepare for Next Transaction
    Rdy        <= '0' ;
    -- Transaction Done
    wait until Ack = '1' ;        
  end procedure RequestTransaction ;

  procedure RequestTransaction (
    signal Rdy  : Out bit ;
    signal Ack  : In  bit 
  ) is
  begin
    -- Record contains new transaction
    Rdy        <= '1' ;
    -- Find Ack low = '0' 
    wait until Ack = '0' ;
    -- Prepare for Next Transaction
    Rdy        <= '0' ;
    -- Transaction Done
    wait until Ack = '1' ;        
  end procedure RequestTransaction ;


  ------------------------------------------------------------
  -- WaitForTransaction
  --   Model side of handshaking
  --   Pairs with RequestTransaction 
  ------------------------------------------------------------
  procedure WaitForTransaction (
    signal Clk  : In  std_logic ;
    signal Rdy  : In  std_logic ;
    signal Ack  : Out std_logic 
  ) is
    variable AckTime : time ; 
  begin
    -- End of Previous Cycle.  Signal Done
    Ack        <= '1' ;               --  #6
    AckTime    := NOW ; 
    -- Find Start of Transaction
    wait for 0 ns ; -- Allow Rdy from previous cycle to clear
    if Rdy /= '1' then                --   #2
      wait until Rdy = '1' ; 
    end if ; 
    -- align to clock if needed (not back-to-back transactions)
    if NOW /= AckTime then 
      wait until Clk = CLK_ACTIVE ;
    end if ; 
    -- Model active and owns the record
    Ack        <= '0' ;               --  #3
    wait for 0 ns ; -- Allow transactions without time passing
  end procedure WaitForTransaction ;

  procedure WaitForTransaction (
    signal Clk  : In  std_logic ;
    signal Rdy  : In  bit ;
    signal Ack  : Out bit 
  ) is
    variable AckTime : time ; 
  begin
    -- End of Previous Cycle.  Signal Done
    Ack        <= '1' ;               --  #6
    AckTime    := NOW ; 
    -- Find Start of Transaction
    wait for 0 ns ; -- Allow Rdy from previous cycle to clear
    if Rdy /= '1' then                --   #2
      wait until Rdy = '1' ; 
    else
      wait for 0 ns ; -- allow Ack to update
    end if ; 
    -- align to clock if needed (not back-to-back transactions)
    if NOW /= AckTime then 
      wait until Clk = CLK_ACTIVE ;
    end if ; 
    -- Model active and owns the record
    Ack        <= '0' ;               --  #3
    wait for 0 ns ; -- Allow transactions without time passing
  end procedure WaitForTransaction ;
  
  procedure WaitForTransaction (
    signal   Clk       : In  std_logic ;
    signal   Rdy       : In  std_logic ;
    signal   Ack       : Out std_logic ;
    signal   TimeOut   : In  std_logic ;
    constant Polarity  : In std_logic := '1' 
  ) is
    variable AckTime : time ; 
    variable FoundRdy : boolean ; 
  begin
    -- End of Previous Cycle.  Signal Done
    Ack        <= '1' ;               --  #6
    AckTime    := NOW ; 
    -- Find Ready or Time out
    wait for 0 ns ; -- Allow Rdy from previous cycle to clear
    if (Rdy /= '1' and TimeOut /= Polarity) then 
      wait until Rdy = '1' or TimeOut = Polarity ; 
    end if ; 
    FoundRdy := Rdy = '1' ; 
    -- align to clock if Rdy or TimeOut does not happen within delta cycles from Ack
    if NOW /= AckTime then 
      wait until Clk = CLK_ACTIVE ;
    end if ; 
    if FoundRdy then 
      -- Model active and owns the record
      Ack        <= '0' ;             --  #3
      wait for 0 ns ; -- Allow transactions without time passing
    end if ;
  end procedure WaitForTransaction ;
  
  -- Variation for model that stops waiting when IntReq is asserted
  -- Intended for models that need to switch between instruction streams
  -- such as a CPU when interrupt is pending
  procedure WaitForTransactionOrIrq (
    signal Clk     : In  std_logic ;
    signal Rdy     : In  std_logic ;
    signal IntReq  : In  std_logic 
  ) is
    variable AckTime : time ; 
    constant POLARITY : std_logic := '1' ;
  begin
    AckTime    := NOW ; 
    -- Find Ready or Time out
    wait for 0 ns ; -- allow Rdy from previous cycle to clear
    if (Rdy /= '1' and IntReq /= POLARITY) then 
      wait until Rdy = '1' or IntReq = POLARITY ; 
    else
      wait for 0 ns ; -- allow Ack to update
   end if ; 
    -- align to clock if Rdy or IntReq does not happen within delta cycles from Ack
    if NOW /= AckTime then 
      wait until Clk = CLK_ACTIVE ;
    end if ; 
  end procedure ;
  
  -- Set Ack to Model starting value
  -- Pairs with WaitForTransactionOrIrq above
  procedure StartTransaction  ( signal Ack : Out std_logic ) is
  begin
    Ack        <= '0' ;
    wait for 0 ns ; -- Allow transactions without time passing
  end procedure StartTransaction ; 

  -- Set Ack to Model finishing value
  -- Pairs with WaitForTransactionOrIrq above
  procedure FinishTransaction ( signal Ack : Out std_logic ) is
  begin
    -- End of Cycle
    Ack        <= '1' ;
    wait for 0 ns ; -- Allow Ack to update
  end procedure FinishTransaction ; 

  -- If a transaction is pending, return true
  --   Used to detect presence of transaction stream, 
  --   such as an interrupt handler
  function TransactionPending (
    signal Rdy     : In  std_logic 
  ) return boolean is
  begin
    return Rdy = '1' ; 
  end function TransactionPending ;

  -- Variation for clockless models
  procedure WaitForTransaction (
    signal Rdy  : In  std_logic ;
    signal Ack  : Out std_logic 
  ) is
    variable AckTime : time ; 
  begin
    -- End of Previous Cycle.  Signal Done
    Ack        <= '1' ;               --  #6
    -- Find Start of Transaction
    wait for 0 ns ; -- Allow Rdy from previous cycle to clear
    if Rdy /= '1' then                --   #2
      wait until Rdy = '1' ; 
    end if ; 
    -- Model active and owns the record
    Ack        <= '0' ;               --  #3
    wait for 0 ns ; -- allow 0 time transactions
  end procedure WaitForTransaction ;


  ------------------------------------------------------------
  -- Toggle, WaitForToggle
  --   Used for communicating between processes
  ------------------------------------------------------------
  type stdulogic_indexby_stdulogic is array (std_ulogic) of std_ulogic;
  constant toggle_sl_table : stdulogic_indexby_stdulogic := (
      '0'     => '1', 
      'L'     => '1', 
      others  => '0' 
  ); 

  procedure Toggle (
    signal Sig        : InOut std_logic ;
    constant DelayVal : time  
  ) is
    variable iDelayVal : time ;
  begin
    if DelayVal > t_sim_resolution then 
      iDelayVal := DelayVal - t_sim_resolution ; 
    else
      iDelayVal := 0 sec ; 
      AlertIf(OSVVM_ALERTLOG_ID, DelayVal < 0 sec, "osvvm.TbUtilPkg.Toggle: Delay value < 0 ns") ;
    end if ;
    Sig <= toggle_sl_table(Sig) after iDelayVal ;
  end procedure Toggle ;

  procedure Toggle ( signal Sig : InOut std_logic ) is
  begin
    Sig <= toggle_sl_table(Sig) ;
  end procedure Toggle ;
  
  procedure ToggleHS ( signal Sig : InOut std_logic ) is
  begin
    Sig    <= toggle_sl_table(Sig) ;
    wait for 0 ns ;  -- Sig toggles
    wait for 0 ns ;  -- new values updated into record
  end procedure ToggleHS ;

  function IsToggle ( signal Sig : In std_logic ) return boolean is 
  begin
    return Sig'event ; 
  end function IsToggle ;

  procedure WaitForToggle ( signal Sig : In std_logic ) is
  begin
    wait on Sig ;
  end procedure WaitForToggle ;

  -- Bit type versions
  procedure Toggle ( signal Sig : InOut bit ; constant DelayVal : time ) is
    variable iDelayVal : time ;
  begin
    if DelayVal > t_sim_resolution then 
      iDelayVal := DelayVal - t_sim_resolution ; 
    else
      iDelayVal := 0 sec ; 
      AlertIf(OSVVM_ALERTLOG_ID, DelayVal < 0 sec, 
         "osvvm.TbUtilPkg.Toggle: Delay value < 0 ns", WARNING) ;
    end if ;
    Sig <= not Sig after iDelayVal ;
  end procedure Toggle ;

  procedure Toggle ( signal Sig : InOut bit ) is
  begin
    Sig <= not Sig ;
  end procedure Toggle ;
  
  procedure ToggleHS ( signal Sig : InOut bit ) is
  begin
    Sig    <= not Sig ;
    wait for 0 ns ;  -- Sig toggles
    wait for 0 ns ;  -- new values updated into record
  end procedure ToggleHS ;

  function IsToggle ( signal Sig : In bit ) return boolean is 
  begin
    return Sig'event ; 
  end function IsToggle ;

  procedure WaitForToggle ( signal Sig : In bit ) is
  begin
    wait on Sig ;
  end procedure WaitForToggle ;
  
  -- Integer type versions
  procedure Increment ( signal Sig : InOut integer ; constant RollOverValue : in integer := 0) is
  begin
    if Sig = integer'high then 
      Sig <= RollOverValue ; 
    else
      Sig <= Sig + 1 ;
    end if ; 
  end procedure Increment ;
  
  procedure WaitForToggle ( signal Sig : In integer ) is
  begin
    wait on Sig ;
  end procedure WaitForToggle ;
  
  
  
  ------------------------------------------------------------
  -- WaitForBarrier
  --   Barrier Synchronization
  --   Multiple processes call it, it finishes when all have called it
  ------------------------------------------------------------
  procedure WaitForBarrier ( signal Sig : InOut std_logic ) is
  begin
    Sig <= 'H' ; 
    -- Wait until all processes set Sig to H  
    -- Level check not necessary since last value /= H yet
    wait until Sig = 'H' ;
    -- Deactivate and propagate to allow back to back calls
    Sig <= '0' ;
    wait for 0 ns ; 
  end procedure WaitForBarrier ; 

  procedure WaitForBarrier ( signal Sig : InOut std_logic ; signal TimeOut : std_logic ; constant Polarity : in std_logic := '1') is
  begin
    Sig <= 'H' ; 
    -- Wait until all processes set Sig to H  
    -- Level check not necessary since last value /= H yet
    wait until Sig = 'H' or TimeOut = Polarity ;
    -- Deactivate and propagate to allow back to back calls
    Sig <= '0' ;
    wait for 0 ns ; 
  end procedure WaitForBarrier ; 

  procedure WaitForBarrier ( signal Sig : InOut std_logic ; constant TimeOut : time ) is
  begin
    Sig <= 'H' ; 
    -- Wait until all processes set Sig to H  
    -- Level check not necessary since last value /= H yet
    wait until Sig = 'H' for TimeOut ;
    -- Deactivate and propagate to allow back to back calls
    Sig <= '0' ;
    wait for 0 ns ; 
  end procedure WaitForBarrier ; 

  ------------------------------------------------------------
  -- resolved_barrier 
  -- summing resolution used in conjunction with integer based barriers
  function resolved_barrier ( s : integer_vector ) return integer is 
    variable result : integer := 0 ; 
  begin
    for i in s'RANGE loop
      if s(i) /= integer'left then 
        result := s(i) + result;
      else 
        result := s(i) + 1;  -- removes the initialization requirement
      end if ;
    end loop ;
    return result ; 
  end function resolved_barrier ; 

  -- Usage of integer barriers requires resolved_barrier. Initialization to 1 recommended, but not required
  --   signal barrier1 : resolved_barrier integer := 1 ;     -- using the resolution function
  --   signal barrier2 : integer_barrier := 1 ;              -- using the subtype that already applies the resolution function
  procedure WaitForBarrier ( signal Sig : InOut integer ) is
  begin
    Sig <= 0 ; 
    -- Wait until all processes set Sig to 0  
    -- Level check not necessary since last value /= 0 yet
    wait until Sig = 0  ;
    -- Deactivate and propagate to allow back to back calls
    Sig <= 1 ;
    wait for 0 ns ; 
  end procedure WaitForBarrier ; 

  procedure WaitForBarrier ( signal Sig : InOut integer ; signal TimeOut : std_logic ; constant Polarity : in std_logic := '1') is
  begin
    Sig <= 0 ; 
    -- Wait until all processes set Sig to 0  
    -- Level check not necessary since last value /= 0 yet
    wait until Sig = 0 or TimeOut = Polarity ;
    -- Deactivate and propagate to allow back to back calls
    Sig <= 1 ;
    wait for 0 ns ; 
  end procedure WaitForBarrier ; 

  procedure WaitForBarrier ( signal Sig : InOut integer ; constant TimeOut : time ) is
  begin
    Sig <= 0 ; 
    -- Wait until all processes set Sig to 0  
    -- Level check not necessary since last value /= 0 yet
    wait until Sig = 0 for TimeOut ;
    -- Deactivate and propagate to allow back to back calls
    Sig <= 1 ;
    wait for 0 ns ; 
  end procedure WaitForBarrier ; 
  
  -- Using separate signals
  procedure WaitForBarrier2 ( signal SyncOut : out std_logic ; signal SyncIn : in  std_logic ) is
  begin
    -- Activate Rdy 
    SyncOut <= '1' ; 
    -- Make sure our Rdy is seen
    wait for 0 ns ; 
    -- Wait until other process' Rdy is at level 1
    if SyncIn /= '1' then 
       wait until SyncIn = '1' ;
    end if ;
    -- Deactivate Rdy
    SyncOut <= '0' ;
  end procedure WaitForBarrier2 ;

  procedure WaitForBarrier2 ( signal SyncOut : out std_logic ; signal SyncInV : in  std_logic_vector ) is
    constant ALL_ONE : std_logic_vector(SyncInV'Range) := (others => '1');
  begin
    -- Activate Rdy 
    SyncOut <= '1' ; 
    -- Make sure our Rdy is seen
    wait for 0 ns ; 
    -- Wait until all other process' Rdy is at level 1
    if SyncInV /= ALL_ONE then 
       wait until SyncInV = ALL_ONE ;
    end if ;
    -- Deactivate Rdy
    SyncOut <= '0' ;
  end procedure WaitForBarrier2 ;

  
  ------------------------------------------------------------
  -- WaitForClock
  --   Sync to Clock - after a delay, after a number of clocks
  ------------------------------------------------------------
  procedure WaitForClock ( signal Clk : in std_logic ;  constant Delay : in time ) is
  begin
    if delay > t_sim_resolution then
      wait for delay - t_sim_resolution ; 
    end if ; 
    wait until Clk = CLK_ACTIVE ;
  end procedure WaitForClock ;  

  procedure WaitForClock ( signal Clk : in std_logic ;  constant NumberOfClocks : in integer := 1) is
  begin
    for i in 1 to NumberOfClocks loop 
      wait until Clk = CLK_ACTIVE ;
    end loop ;
  end procedure WaitForClock ;  
  
  procedure WaitForClock ( signal Clk : in std_logic ;  signal Enable : in boolean ) is 
  begin
    wait on Clk until Clk = CLK_ACTIVE and Enable ;
  end procedure WaitForClock ;   

  procedure WaitForClock ( signal Clk : in std_logic ;  signal Enable : in std_logic ; constant Polarity : std_logic := '1' ) is
  begin
    wait on Clk until Clk = CLK_ACTIVE and Enable = Polarity ;
  end procedure WaitForClock ;   

  
  ------------------------------------------------------------
  -- WaitForLevel
  --   Find a signal at a level
  ------------------------------------------------------------
  procedure WaitForLevel ( signal A : in boolean ) is 
  begin
    if not A then 
      wait until A ;
    end if ; 
  end procedure WaitForLevel ; 
  
  procedure WaitForLevel ( signal A : in std_logic ; Polarity : std_logic := '1' ) is 
  begin
    if A /= Polarity then 
      -- wait on A until A = Polarity ;
      if Polarity = '1' then 
        wait until A = '1' ; 
      else
        wait until A = '0' ;
      end if ; 
    end if ; 
  end procedure WaitForLevel ; 

  ------------------------------------------------------------
  -- WaitForLevelTimeout
  --   Find a signal at a level or simply pass after timeout
  ------------------------------------------------------------
  procedure WaitForLevelTimeout ( signal A : in boolean ; constant TimeOut : time; variable TimeOutReached : out boolean) is 
  begin
  	TimeOutReached := false;
    if not A then 
      wait until A for TimeOut;
	  if not A then
	  	TimeOutReached := true;
	  end if;
	else
    end if ; 
  end procedure WaitForLevelTimeout ; 
  
  procedure WaitForLevelTimeout ( signal A : in std_logic ; constant TimeOut : time; variable TimeOutReached : out boolean ; constant Polarity : std_logic := '1') is 
  begin
  	TimeOutReached := false;
    if A /= Polarity then 
	    wait until A = Polarity for TimeOut; 
		if A /= Polarity then
			TimeOutReached := true;
		end if;
    end if ; 
  end procedure WaitForLevelTimeout ; 


  
  ------------------------------------------------------------
  -- CreateClock,  CreateReset
  --   Note these do not exit
  ------------------------------------------------------------
  procedure CreateClock ( 
    signal   Clk        : inout std_logic ; 
    constant Period     : time ; 
    constant DutyCycle  : real := 0.5 
  ) is 
    constant HIGH_TIME : time := Period * DutyCycle ; 
    constant LOW_TIME  : time := Period - HIGH_TIME ; 
  begin
    if HIGH_TIME = LOW_TIME then 
      loop 
        Clk <= toggle_sl_table(Clk) after HIGH_TIME ; 
        wait on Clk ; 
      end loop ; 
    else
      -- Schedule s.t. all assignments after the first occur on delta cycle 0   
      Clk <= '0', '1' after LOW_TIME ; 
      wait for period - 1 ns ; -- allows after on future Clk <= '0'
      loop 
        Clk <= '0' after 1 ns, '1' after LOW_TIME + 1 ns ; 
        wait for period ; 
      end loop ; 
    end if ; 
  end procedure CreateClock ; 
  
  procedure CheckClockPeriod ( 
    constant AlertLogID : AlertLogIDType ; 
    signal   Clk        : in  std_logic ; 
    constant Period     : time ;
    constant ClkName    : string := "Clock" ;
    constant HowMany    : integer := 5
  ) is 
    variable LastLogTime, ObservedPeriod : time ; 
  begin
    wait until Clk = CLK_ACTIVE ; 
    LastLogTime := now ;
    -- Check First HowMany clocks
    for i in 1 to HowMany loop 
      wait until Clk = CLK_ACTIVE ; 
      ObservedPeriod := now - LastLogTime ; 
      AffirmIf(AlertLogID, ObservedPeriod = Period, 
         "CheckClockPeriod: " & ClkName & " Period: " & to_string(ObservedPeriod) & 
         " = Expected " & to_string(Period)) ;
      LastLogTime := now ; 
     end loop ; 
     wait ; 
  end procedure CheckClockPeriod ; 
  
  procedure CheckClockPeriod ( 
    signal   Clk        : in  std_logic ; 
    constant Period     : time ;
    constant ClkName    : string := "Clock" ;
    constant HowMany    : integer := 5
  ) is 
  begin
    CheckClockPeriod ( 
      AlertLogID => ALERTLOG_DEFAULT_ID,
      Clk        => Clk, 
      Period     => Period,
      ClkName    => ClkName,
      HowMany    => HowMany
    ) ; 
  end procedure CheckClockPeriod ; 

  procedure CreateReset ( 
    signal   Reset       : out std_logic ; 
    constant ResetActive : in  std_logic ; 
    signal   Clk         : in  std_logic ; 
    constant Period      :     time ; 
    constant tpd         :     time 
  ) is 
  begin
    wait until Clk = CLK_ACTIVE ; 
    Reset <= ResetActive after tpd ; 
    wait for Period - t_sim_resolution ;
    wait until Clk = CLK_ACTIVE ; 
    Reset <= not ResetActive after tpd ;  
    wait ; 
  end procedure CreateReset ; 

  procedure LogReset ( 
    constant AlertLogID  : AlertLogIDType ; 
    signal   Reset       : in  std_logic ; 
    constant ResetActive : in  std_logic ;
    constant ResetName   : in  string := "Reset" ;
    constant LogLevel    : in  LogType := ALWAYS
  ) is 
  begin
    -- Does not log the value of Reset at time 0.
    for_ever : loop
      wait on Reset ; 
      if Reset = ResetActive then 
        LOG(AlertLogID, ResetName & " now active", INFO) ;
        print("") ;
      elsif Reset = not ResetActive then
        LOG(AlertLogID, ResetName & " now inactive", INFO) ;
        print("") ;
      else
        LOG(AlertLogID, ResetName & " = " & to_string(Reset), INFO) ;
        print("") ;
      end if ; 
    end loop for_ever ; 
  end procedure LogReset ;

  procedure LogReset ( 
    signal   Reset       : in  std_logic ; 
    constant ResetActive : in  std_logic ;
    constant ResetName   : in  string := "Reset" ;
    constant LogLevel    : in  LogType := ALWAYS
  ) is 
  begin
    LogReset ( 
      AlertLogID  => ALERTLOG_DEFAULT_ID, 
      Reset       => Reset,
      ResetActive => ResetActive,
      ResetName   => ResetName,
      LogLevel    => LogLevel
    ) ; 
  end procedure LogReset ;
  
  ------------------------------------------------------------
  -- Deprecated
  -- WaitForAck, StrobeAck
  --   Replaced by WaitForToggle and Toggle
  ------------------------------------------------------------
  procedure WaitForAck ( signal Ack : In  std_logic ) is
  begin
    -- Wait for Model to be done
    wait until Ack = '1' ;  
    wait for 0 ns ;
  end procedure ;

  procedure StrobeAck  ( signal Ack  : Out std_logic ) is
  begin
    -- Model done, drive rising edge on Ack
    Ack        <= '0' ;
    wait for 0 ns ;
    Ack        <= '1' ;
    wait for 0 ns ;
  end procedure ;


end TbUtilPkg ;

=======
--
--  File Name:         TbUtilPkg.vhd
--  Design Unit Name:  TbUtilPkg
--  Revision:          STANDARD VERSION
--
--  Maintainer:        Jim Lewis      email:  jim@SynthWorks.com
--  Contributor(s):
--     Jim Lewis      email:  jim@SynthWorks.com
--
--  Package Defines
--
--  Developed for:
--        SynthWorks Design Inc.
--        VHDL Training Classes
--        11898 SW 128th Ave.  Tigard, Or  97223
--        http://www.SynthWorks.com
--
--  Revision History:
--    Date      Version    Description
--    01/2024   2024.01    IfElse function moved to IfElsePkg
--    09/2022   2022.09    Added WaitForTransactionOrIrq, FinishTransaction, and TransactionPending for AckType/RdyType
--    03/2022   2022.03    Added EdgeRose, EdgeFell, FindRisingEdge, FindFallingEdge.
--    01/2022   2022.01    Added MetaTo01.  Added WaitForTransaction without clock for RdyType/AckType and bit.
--    02/2021   2021.02    Added AckType, RdyType, RequestTransaction, WaitForTransaction for AckType/RdyType
--    12/2020   2020.12    Added IfElse functions for string and integer.
--                         Added Increment function for integer
--    01/2020   2020.01    Updated Licenses to Apache
--    08/2018   2018.08    Updated WaitForTransaction to allow 0 time transactions
--    04/2018   2018.04    Added RequestTransaction, WaitForTransaction, Toggle, WaitForToggle for bit.
--                         Added Increment and WaitForToggle for integer.
--    11/2016   2016.11    First Public Release Version
--                         Updated naming for consistency.
--    10/2013   2013.10    Split out Text Utilities
--    11/1999:  0.1        Initial revision
--                         Numerous revisions for VHDL Testbenches and Verification
--
--
--  This file is part of OSVVM.
--
--  Copyright (c) 1999 - 2021 by SynthWorks Design Inc.
--
--  Licensed under the Apache License, Version 2.0 (the "License");
--  you may not use this file except in compliance with the License.
--  You may obtain a copy of the License at
--
--      https://www.apache.org/licenses/LICENSE-2.0
--
--  Unless required by applicable law or agreed to in writing, software
--  distributed under the License is distributed on an "AS IS" BASIS,
--  WITHOUT WARRANTIES OR CONDITIONS OF ANY KIND, either express or implied.
--  See the License for the specific language governing permissions and
--  limitations under the License.
--

library ieee ;
  use ieee.std_logic_1164.all ;

  use work.AlertLogPkg.all ;
  use work.TranscriptPkg.all ;
  use work.ResolutionPkg.all ;
  use work.OsvvmGlobalPkg.all ;

package TbUtilPkg is

  constant CLK_ACTIVE : std_logic := '1' ;

  constant t_sim_resolution : time := std.env.resolution_limit ;  -- VHDL-2008
  -- constant t_sim_resolution : time := 1 ns ;  -- for non VHDL-2008 simulators

  ------------------------------------------------------------
  -- ZeroOneHot, OneHot
  --   OneHot:      return true if exactly one value is 1
  --   ZeroOneHot:  return false when more than one value is a 1
  ------------------------------------------------------------
  function OneHot ( constant A : in std_logic_vector ) return boolean ;
  function ZeroOneHot ( constant A : in std_logic_vector ) return boolean ;

  ------------------------------------------------------------
  -- EdgeRose, EdgeFell, FindRisingEdge, FindFallingEdge
  ------------------------------------------------------------
  function  EdgeRose ( signal C : in std_logic ) return boolean ;
  function  EdgeFell ( signal C : in std_logic ) return boolean ;
  function  EdgeActive ( signal C : in std_logic; A : std_logic ) return boolean ;
  procedure FindRisingEdge ( signal C : in std_logic) ;
  procedure FindFallingEdge ( signal C : in std_logic ) ;
  procedure FindActiveEdge ( signal C : in std_logic; A : std_logic ) ;

  ------------------------------------------------------------
  -- MetaTo01
  --   Convert Meta values to 0
  ------------------------------------------------------------
  function MetaTo01 ( constant A : in std_ulogic ) return std_ulogic ;
  function MetaTo01 ( constant A : in std_ulogic_vector ) return std_ulogic_vector ;

  ------------------------------------------------------------
  -- RequestTransaction - WaitForTransaction
  --   RequestTransaction - Transaction initiation in transaction procedure
  --   WaitForTransaction - Transaction execution control in VC
  ------------------------------------------------------------
  ------------------------------------------------------------
  -- RequestTransaction - WaitForTransaction
  --   std_logic
  ------------------------------------------------------------
  procedure RequestTransaction (
    signal Rdy  : Out std_logic ;
    signal Ack  : In  std_logic
  ) ;

  procedure WaitForTransaction (
    signal Clk  : In  std_logic ;
    signal Rdy  : In  std_logic ;
    signal Ack  : Out std_logic
  ) ;

  -- Only for clockless models
  procedure WaitForTransaction (
    signal Rdy : In  std_logic ;
    signal Ack : Out std_logic
  ) ;

  ------------------------------------------------------------
  -- RequestTransaction - WaitForTransaction
  --   bit
  ------------------------------------------------------------
  procedure RequestTransaction (
    signal Rdy  : Out bit ;
    signal Ack  : In  bit
  ) ;

  procedure WaitForTransaction (
    signal Clk  : In  std_logic ;
    signal Rdy  : In  bit ;
    signal Ack  : Out bit
  ) ;
  
  -- Only for clockless models
  procedure WaitForTransaction (
    signal Rdy : in  bit ;
    signal Ack : out bit
  ) ;

  ------------------------------------------------------------
  -- RequestTransaction - WaitForTransaction
  --   integer
  ------------------------------------------------------------
  subtype RdyType is resolved_max integer range  0 to integer'high ;
  subtype AckType is resolved_max integer range -1 to integer'high ;

  procedure RequestTransaction (
    signal Rdy     : InOut RdyType ;
    signal Ack     : In    AckType
  ) ;

  procedure WaitForTransaction (
    signal Clk      : In    std_logic ;
    signal Rdy      : In    RdyType ;
    signal Ack      : InOut AckType
  ) ;

  -- Only for clockless models
  procedure WaitForTransaction (
    signal Rdy      : In    RdyType ;
    signal Ack      : InOut AckType
  );


  ------------------------------------------------------------
  -- Interrupt handling variations of WaitForTransaction 
  --   std_logic / std_logic 
  ------------------------------------------------------------
  procedure WaitForTransaction (
    signal   Clk       : In  std_logic ;
    signal   Rdy       : In  std_logic ;
    signal   Ack       : Out std_logic ;
    signal   TimeOut   : In  std_logic ;
    constant Polarity  : In  std_logic := '1'
  ) ;

  -- Intended for models that need to switch between instruction streams
  -- such as a CPU when interrupt is pending
  procedure WaitForTransactionOrIrq (
    signal Clk     : In  std_logic ;
    signal Rdy     : In  std_logic ;
    signal IntReq  : In  std_logic
  ) ;

  -- Set Ack to Model starting value
  procedure StartTransaction  ( signal Ack : Out std_logic ) ;
  -- Set Ack to Model finishing value
  procedure FinishTransaction ( signal Ack : Out std_logic ) ;
  -- If a transaction is pending, return true
  function TransactionPending ( signal Rdy : In  std_logic ) return boolean ;

  ------------------------------------------------------------
  -- Interrupt handling variations of WaitForTransaction 
  --   RdyType/AckType 
  ------------------------------------------------------------
  -- Intended for models that need to switch between instruction streams
  -- such as a CPU when interrupt is pending
  procedure WaitForTransactionOrIrq (
    signal   Clk      : In  std_logic ;
    signal   Rdy      : In  RdyType ;
    signal   Ack      : In  AckType ;
    signal   IntReq   : In  std_logic ;
    constant POLARITY : In  std_logic := '1' 
  ) ;

  -- StartTransaction not used, Ack is incremented at transaction completion
--  procedure StartTransaction  ( signal Ack : Out AckType ) ; 

  -- Increment Ack
  procedure FinishTransaction ( signal Ack : InOut AckType ) ;

  -- If a transaction is pending, return true
  --   Used to detect presence of transaction stream,
  --   such as an interrupt handler
  function TransactionPending (
    signal Rdy     : In  RdyType ;
    signal Ack     : In  AckType
  ) return boolean ;


  ------------------------------------------------------------
  -- Toggle, WaitForToggle
  --   Used for communicating between processes
  ------------------------------------------------------------
  procedure Toggle (
    signal Sig        : InOut std_logic ;
    constant DelayVal : time
  ) ;
  procedure Toggle ( signal Sig : InOut std_logic ) ;
  procedure ToggleHS ( signal Sig : InOut std_logic ) ;
  function  IsToggle ( signal Sig : In std_logic ) return boolean ;
  procedure WaitForToggle ( signal Sig : In std_logic ) ;

  -- Bit type versions
  procedure Toggle ( signal Sig : InOut bit ; constant DelayVal : time ) ;
  procedure Toggle ( signal Sig : InOut bit ) ;
  procedure ToggleHS ( signal Sig : InOut bit ) ;
  function  IsToggle ( signal Sig : In bit ) return boolean ;
  procedure WaitForToggle ( signal Sig : In bit ) ;

  -- Integer type versions
  procedure Increment ( signal Sig : InOut integer ; constant RollOverValue : in integer := 0) ;
  function  Increment (constant Sig : in integer ; constant Amount : in integer := 1) return integer ;
  procedure WaitForToggle ( signal Sig : In integer ) ;


  ------------------------------------------------------------
  -- WaitForBarrier
  --   Barrier Synchronization
  --   Multiple processes call it, it finishes when all have called it
  ------------------------------------------------------------
  procedure WaitForBarrier ( signal Sig : InOut std_logic ) ;
  procedure WaitForBarrier ( signal Sig : InOut std_logic ; signal TimeOut : std_logic ; constant Polarity : in std_logic := '1') ;
  procedure WaitForBarrier ( signal Sig : InOut std_logic ; constant TimeOut : time ) ;
  -- resolved_barrier : summing resolution used in conjunction with integer based barriers
  function resolved_barrier ( s : integer_vector ) return integer ;
  subtype  BarrierType is resolved_barrier integer range integer'low+1 to integer'high ;
--  alias    integer_barrier is BarrierType ; 
  subtype  integer_barrier is BarrierType ; 
  -- Usage of integer barriers requires resolved_barrier. Initialization to 1 recommended, but not required
  --   signal barrier1 : resolved_barrier integer := 1 ;     -- using the resolution function
  --   signal barrier2 : integer_barrier := 1 ;              -- using the subtype that already applies the resolution function
  procedure WaitForBarrier ( signal Sig : InOut BarrierType ) ;
  procedure WaitForBarrier ( signal Sig : InOut BarrierType ; signal TimeOut : std_logic ; constant Polarity : in std_logic := '1') ;
  procedure WaitForBarrier ( signal Sig : InOut BarrierType ; constant TimeOut : time ) ;
  -- Using separate signals
  procedure WaitForBarrier2 ( signal SyncOut : out std_logic ; signal SyncIn : in  std_logic ) ;
  procedure WaitForBarrier2 ( signal SyncOut : out std_logic ; signal SyncInV : in  std_logic_vector ) ;


  ------------------------------------------------------------
  -- WaitForClock
  --   Sync to Clock - after a delay, after a number of clocks
  ------------------------------------------------------------
  procedure WaitForClock ( signal Clk : in std_logic ;  constant Delay : in time ) ;
  procedure WaitForClock ( signal Clk : in std_logic ;  constant NumberOfClocks : in integer := 1) ;
  procedure WaitForClock ( signal Clk : in std_logic ;  signal Enable : in boolean ) ;
  procedure WaitForClock ( signal Clk : in std_logic ;  signal Enable : in std_logic ; constant Polarity : std_logic := '1' ) ;


  ------------------------------------------------------------
  -- WaitForLevel
  --   Find a signal at a level
  ------------------------------------------------------------
  procedure WaitForLevel ( signal A : in boolean ) ;
  procedure WaitForLevel ( signal A : in std_logic ; Polarity : std_logic := '1' ) ;

  ------------------------------------------------------------
  -- CreateClock,  CreateReset
  --   Note these do not exit
  ------------------------------------------------------------
  procedure CreateClock (
    signal   Clk        : inout std_logic ;
    constant Period     : time ;
    constant DutyCycle  : real := 0.5
  )  ;

  procedure CheckClockPeriod (
    constant AlertLogID : AlertLogIDType ;
    signal   Clk        : in  std_logic ;
    constant Period     : time ;
    constant ClkName    : string := "Clock" ;
    constant HowMany    : integer := 5
  ) ;

  procedure CheckClockPeriod (
    signal   Clk        : in  std_logic ;
    constant Period     : time ;
    constant ClkName    : string := "Clock" ;
    constant HowMany    : integer := 5
  ) ;

  procedure CreateReset (
    signal   Reset       : out std_logic ;
    constant ResetActive : in  std_logic ;
    signal   Clk         : in  std_logic ;
    constant Period      :     time ;
    constant tpd         :     time := 0 ns
  ) ;

  procedure LogReset (
    constant AlertLogID  : AlertLogIDType ;
    signal   Reset       : in  std_logic ;
    constant ResetActive : in  std_logic ;
    constant ResetName   : in  string := "Reset" ;
    constant LogLevel    : in  LogType := ALWAYS
  ) ;

  procedure LogReset (
    signal   Reset       : in  std_logic ;
    constant ResetActive : in  std_logic ;
    constant ResetName   : in  string := "Reset" ;
    constant LogLevel    : in  LogType := ALWAYS
  ) ;

  ------------------------------------------------------------
  --  Deprecated subprogram names
  --    Maintaining backward compatibility using aliases
  ------------------------------------------------------------
  -- History of RequestTransaction / WaitForTransaction
  alias RequestAction is RequestTransaction [std_logic, std_logic] ;
  alias WaitForRequest is WaitForTransaction [std_logic, std_logic, std_logic] ;
  -- History of WaitForToggle
  alias WaitOnToggle is WaitForToggle [std_logic] ;
  -- History of WaitForBarrier
  alias WayPointBlock is WaitForBarrier [std_logic] ;
  alias SyncTo is WaitForBarrier2[std_logic, std_logic] ;
  alias SyncTo is WaitForBarrier2[std_logic, std_logic_vector] ;
  -- Backward compatible name
  alias SyncToClk is WaitForClock [std_logic, time] ;

  ------------------------------------------------------------
  -- Deprecated
  -- WaitForAck, StrobeAck
  --   Replaced by WaitForToggle and Toggle
  ------------------------------------------------------------
  procedure WaitForAck ( signal Ack : In  std_logic ) ;
  procedure StrobeAck  ( signal Ack : Out std_logic ) ;

end TbUtilPkg ;

-- ~~~~~~~~~~~~~~~~~~~~~~~~~~~~~~~~~~~~~~~~~~~~~~~~~~~~~~~~~~~~~~~~~~~~~~~
-- ~~~~~~~~~~~~~~~~~~~~~~~~~~~~~~~~~~~~~~~~~~~~~~~~~~~~~~~~~~~~~~~~~~~~~~~
package body TbUtilPkg is
  type stdulogic_indexby_stdulogic is array (std_ulogic) of std_ulogic;

  ------------------------------------------------------------
  -- ZeroOneHot, OneHot
  --   OneHot:      return true if exactly one value is 1
  --   ZeroOneHot:  return false when more than one value is a 1
  ------------------------------------------------------------
  function OneHot ( constant A : in std_logic_vector ) return boolean is
    variable found_one : boolean := FALSE ;
  begin
    for i in A'range loop
      if A(i) = '1' or A(i) = 'H' then
        if found_one then
          return FALSE ;
        end if ;
        found_one := TRUE ;
      end if ;
    end loop ;
    return found_one ; -- found a one
  end function OneHot ;

  function ZeroOneHot ( constant A : in std_logic_vector ) return boolean is
    variable found_one : boolean := FALSE ;
  begin
    for i in A'range loop
      if A(i) = '1' or A(i) = 'H' then
        if found_one then
          return FALSE ;
        end if ;
        found_one := TRUE ;
      end if ;
    end loop ;
    return TRUE ;  -- all zero or found a one
  end function ZeroOneHot ;

  ------------------------------------------------------------
  -- EdgeRose, EdgeFell, FindRisingEdge, FindFallingEdge
  ------------------------------------------------------------
  function EdgeRose ( signal C : in std_logic ) return boolean is
  begin
    return  to_x01(C)='1' and to_x01(C'last_value)='0' and C'last_event= 0 sec ;
  end function EdgeRose ;

  function EdgeFell ( signal C : in std_logic ) return boolean is
  begin
    return  to_x01(C)='0' and to_x01(C'last_value)='1' and C'last_event= 0 sec ;
  end function EdgeFell ;

  function EdgeActive ( signal C : in std_logic; A : std_logic ) return boolean is
  begin
    return  to_x01(C)=A and to_x01(C'last_value)=not A and C'last_event= 0 sec ;
  end function EdgeActive ;

  procedure FindRisingEdge ( signal C : in std_logic) is
  begin
    if not EdgeRose(C) then
      wait until rising_edge(C) ;
    end if ;
  end procedure FindRisingEdge ;

--!!  Rejected as the semantic is confusing
--!!  procedure FindRisingEdge ( signal C : in std_logic; Count : integer) is
--!!    variable Start : integer := 1 ;
--!!  begin
--!!    if EdgeRose(C) then
--!!      Start := 2 ;
--!!    end if
--!!    for i in Start to Count loop
--!!      wait until rising_edge(C) ;
--!!    end loop ;
--!!  end procedure FindRisingEdge ;

  procedure FindFallingEdge ( signal C : in std_logic ) is
  begin
    if not EdgeFell(C) then
      wait until falling_edge(C) ;
    end if ;
  end procedure FindFallingEdge ;

  procedure FindActiveEdge ( signal C : in std_logic; A : std_logic ) is
  begin
    if A = '1' then
      FindRisingEdge(C) ;
    else
      FindFallingEdge(C) ;
    end if ;
  end procedure FindActiveEdge ;


  ------------------------------------------------------------
  -- MetaTo01
  --   Convert Meta values to 0
  ------------------------------------------------------------
  constant MetaTo01Table : stdulogic_indexby_stdulogic := (
      '1'     => '1',
      'H'     => '1',
      others  => '0'
  );

  function MetaTo01 ( constant A : in std_ulogic ) return std_ulogic is
  begin
    return MetaTo01Table(A) ;
  end function MetaTo01 ;

  function MetaTo01 ( constant A : in std_ulogic_vector ) return std_ulogic_vector is
    variable result : std_logic_vector(A'range) ;
  begin
    for i in A'range loop
      result(i) := MetaTo01Table(A(i)) ;
    end loop ;
    return result ;
  end function MetaTo01 ;

  -- Moved  ------------------------------------------------------------
  -- Moved  -- IfElse
  -- Moved  --   Crutch until VHDL-2019 conditional initialization
  -- Moved  --   If condition is true return first parameter otherwise return second
  -- Moved  ------------------------------------------------------------
  -- Moved  function IfElse(Expr : boolean ; A, B : std_logic_vector) return std_logic_vector is
  -- Moved  begin
  -- Moved    if Expr then
  -- Moved      return A ;
  -- Moved    else
  -- Moved      return B ;
  -- Moved    end if ;
  -- Moved  end function IfElse ;
  -- Moved  
  -- Moved  function IfElse(Expr : boolean ; A, B : integer) return integer is
  -- Moved  begin
  -- Moved    if Expr then
  -- Moved      return A ;
  -- Moved    else
  -- Moved      return B ;
  -- Moved    end if ;
  -- Moved  end function IfElse ;

  ------------------------------------------------------------
  -- RequestTransaction - WaitForTransaction
  --   RequestTransaction - Transaction initiation in transaction procedure
  --   WaitForTransaction - Transaction execution control in VC
  ------------------------------------------------------------
  ------------------------------------------------------------
  -- RequestTransaction - WaitForTransaction
  --   std_logic
  ------------------------------------------------------------
  procedure RequestTransaction (
    signal Rdy  : Out std_logic ;
    signal Ack  : In  std_logic
  ) is
  begin
    -- Record contains new transaction
    Rdy        <= '1' ;
    -- Find Ack low = '0'
    wait until Ack = '0' ;
    -- Prepare for Next Transaction
    Rdy        <= '0' ;
    -- Transaction Done
    wait until Ack = '1' ;
  end procedure RequestTransaction ;

  procedure WaitForTransaction (
    signal Clk  : In  std_logic ;
    signal Rdy  : In  std_logic ;
    signal Ack  : Out std_logic
  ) is
    variable AckTime : time ;
  begin
    -- End of Previous Cycle.  Signal Done
    Ack        <= '1' ;               --  #6
    AckTime    := NOW ;
    -- Find Start of Transaction
    wait for 0 ns ; -- Allow Rdy from previous cycle to clear
    if Rdy /= '1' then                --   #2
      wait until Rdy = '1' ;
    else
      wait for 0 ns ; -- allow Ack to update
    end if ;
    -- align to clock if needed (not back-to-back transactions)
    if NOW /= AckTime then
      wait until Clk = CLK_ACTIVE ;
    end if ;
    -- Model active and owns the record
    Ack        <= '0' ;               --  #3
    wait for 0 ns ; -- Allow transactions without time passing
  end procedure WaitForTransaction ;

  -- Only for clockless models 
  procedure WaitForTransaction (
    signal Rdy  : In  std_logic ;
    signal Ack  : Out std_logic
  ) is
  begin
    -- End of Previous Cycle.  Signal Done
    Ack        <= '1' ;               --  #6
    -- Find Start of Transaction
    wait for 0 ns ; -- Allow Rdy from previous cycle to clear
    if Rdy /= '1' then                --   #2
      wait until Rdy = '1' ;
    end if ;
    -- Model active and owns the record
    Ack        <= '0' ;               --  #3
    wait for 0 ns ; -- allow 0 time transactions
  end procedure WaitForTransaction ;

  ------------------------------------------------------------
  -- RequestTransaction - WaitForTransaction
  --   bit
  ------------------------------------------------------------
  procedure RequestTransaction (
    signal Rdy  : Out bit ;
    signal Ack  : In  bit
  ) is
  begin
    -- Record contains new transaction
    Rdy        <= '1' ;
    -- Find Ack low = '0'
    wait until Ack = '0' ;
    -- Prepare for Next Transaction
    Rdy        <= '0' ;
    -- Transaction Done
    wait until Ack = '1' ;
  end procedure RequestTransaction ;

  procedure WaitForTransaction (
    signal Clk  : In  std_logic ;
    signal Rdy  : In  bit ;
    signal Ack  : Out bit
  ) is
    variable AckTime : time ;
  begin
    -- End of Previous Cycle.  Signal Done
    Ack        <= '1' ;               --  #6
    AckTime    := NOW ;
    -- Find Start of Transaction
    wait for 0 ns ; -- Allow Rdy from previous cycle to clear
    if Rdy /= '1' then                --   #2
      wait until Rdy = '1' ;
    else
      wait for 0 ns ; -- allow Ack to update
    end if ;
    -- align to clock if needed (not back-to-back transactions)
    if NOW /= AckTime then
      wait until Clk = CLK_ACTIVE ;
    end if ;
    -- Model active and owns the record
    Ack        <= '0' ;               --  #3
    wait for 0 ns ; -- Allow transactions without time passing
  end procedure WaitForTransaction ;

  -- Only for clockless models 
  procedure WaitForTransaction (
    signal Rdy  : in  bit ;
    signal Ack  : out bit
  ) is
  begin
    -- End of Previous Cycle.  Signal Done
    Ack        <= '1' ;               --  #6
    -- Find Start of Transaction
    wait for 0 ns ; -- Allow Rdy from previous cycle to clear
    if Rdy /= '1' then                --   #2
      wait until Rdy = '1' ;
    end if ;
    -- Model active and owns the record
    Ack        <= '0' ;               --  #3
    wait for 0 ns ; -- allow 0 time transactions
  end procedure WaitForTransaction ;

  ------------------------------------------------------------
  -- RequestTransaction - WaitForTransaction
  --   integer
  ------------------------------------------------------------
  procedure RequestTransaction (
    signal Rdy     : InOut RdyType ;
    signal Ack     : In    AckType
  ) is
  begin
    -- Initiate Transaction Request
    Rdy <= Increment(Rdy) ;
    wait for 0 ns ;

    -- Wait for Transaction Completion
    wait until Rdy = Ack ;
  end procedure RequestTransaction ;

  procedure WaitForTransaction (
    signal Clk      : In    std_logic ;
    signal Rdy      : In    RdyType ;
    signal Ack      : InOut AckType
  ) is
  begin
    -- End of Previous Cycle.  Signal Done
    Ack <= Increment(Ack) ;

    -- Find Start of Transaction
    wait until Ack /= Rdy ;

    -- Align to clock if needed (not back-to-back transactions)
    if not EdgeActive(Clk, CLK_ACTIVE) then
      wait until Clk = CLK_ACTIVE ;
    end if ;
  end procedure WaitForTransaction ;

  -- Only for clockless models 
  procedure WaitForTransaction (
    signal Rdy      : In    RdyType ;
    signal Ack      : InOut AckType
  ) is
  begin
    -- End of Previous Cycle.  Signal Done
    Ack <= Increment(Ack) ;

    -- Find Start of Transaction
    wait until Ack /= Rdy ;
  end procedure WaitForTransaction ;

  ------------------------------------------------------------
  -- WaitForTransaction 
  --   Specializations for interrupt handling
  ------------------------------------------------------------
  procedure WaitForTransaction (
    signal   Clk       : In  std_logic ;
    signal   Rdy       : In  std_logic ;
    signal   Ack       : Out std_logic ;
    signal   TimeOut   : In  std_logic ;
    constant Polarity  : In  std_logic := '1'
  ) is
    variable AckTime : time ;
    variable FoundRdy : boolean ;
  begin
    -- End of Previous Cycle.  Signal Done
    Ack        <= '1' ;               --  #6
    AckTime    := NOW ;
    -- Find Ready or Time out
    wait for 0 ns ; -- Allow Rdy from previous cycle to clear
    if (Rdy /= '1' and TimeOut /= Polarity) then
      wait until Rdy = '1' or TimeOut = Polarity ;
    end if ;
    FoundRdy := Rdy = '1' ;
    -- align to clock if Rdy or TimeOut does not happen within delta cycles from Ack
    if NOW /= AckTime then
      wait until Clk = CLK_ACTIVE ;
    end if ;
    if FoundRdy then
      -- Model active and owns the record
      Ack        <= '0' ;             --  #3
      wait for 0 ns ; -- Allow transactions without time passing
    end if ;
  end procedure WaitForTransaction ;

  -- Variation for model that stops waiting when IntReq is asserted
  -- Intended for models that need to switch between instruction streams
  -- such as a CPU when interrupt is pending
  procedure WaitForTransactionOrIrq (
    signal Clk     : In  std_logic ;
    signal Rdy     : In  std_logic ;
    signal IntReq  : In  std_logic
  ) is
    variable AckTime : time ;
    constant POLARITY : std_logic := '1' ;
  begin
    AckTime    := NOW ;
    -- Find Ready or Time out
    wait for 0 ns ; -- allow Rdy from previous cycle to clear
    if (Rdy /= '1' and IntReq /= POLARITY) then
      wait until Rdy = '1' or IntReq = POLARITY ;
    else
      wait for 0 ns ; -- allow Ack to update
   end if ;
    -- align to clock if Rdy or IntReq does not happen within delta cycles from Ack
    if NOW /= AckTime then
      wait until Clk = CLK_ACTIVE ;
    end if ;
  end procedure ;

  -- Set Ack to Model starting value
  -- Pairs with WaitForTransactionOrIrq above
  procedure StartTransaction  ( signal Ack : Out std_logic ) is
  begin
    Ack        <= '0' ;
    wait for 0 ns ; -- Allow transactions without time passing
  end procedure StartTransaction ;

  -- Set Ack to Model finishing value
  -- Pairs with WaitForTransactionOrIrq above
  procedure FinishTransaction ( signal Ack : Out std_logic ) is
  begin
    -- End of Cycle
    Ack        <= '1' ;
    wait for 0 ns ; -- Allow Ack to update
  end procedure FinishTransaction ;

  -- If a transaction is pending, return true
  --   Used to detect presence of transaction stream,
  --   such as an interrupt handler
  function TransactionPending (
    signal Rdy     : In  std_logic
  ) return boolean is
  begin
    return Rdy = '1' ;
  end function TransactionPending ;

  ------------------------------------------------------------
  -- WaitForTransaction - RdyType/AckType 
  --   Specializations for interrupt handling
  ------------------------------------------------------------
  -- Intended for models that need to switch between instruction streams
  -- such as a CPU when interrupt is pending
  procedure WaitForTransactionOrIrq (
    signal   Clk      : In  std_logic ;
    signal   Rdy      : In  RdyType ;
    signal   Ack      : In  AckType ;
    signal   IntReq   : In  std_logic ;
    constant POLARITY : In  std_logic := '1' 
  ) is
  begin
    if (Ack = Rdy and IntReq /= POLARITY) then
      wait until Ack /= Rdy or IntReq = POLARITY ;
   end if ;
    -- Align to clock if needed (not back-to-back transactions)
    if not EdgeActive(Clk, CLK_ACTIVE) then
      wait until Clk = CLK_ACTIVE ;
    end if ;
  end procedure ;

  -- Set Ack to Model starting value
  -- Pairs with WaitForTransactionOrIrq above
--  procedure StartTransaction  ( signal Ack : Out AckType ) is
--  begin
--    Null ; -- Do nothing
--  end procedure StartTransaction ;

  -- Set Ack to Model finishing value
  -- Pairs with WaitForTransactionOrIrq above
  procedure FinishTransaction ( signal Ack : InOut AckType ) is
  begin
    -- End of Cycle
    Ack <= Increment(Ack) ;
    wait for 0 ns ; -- allow Ack to update - required for WaitForTransactionOrIrq
  end procedure FinishTransaction ;

  -- If a transaction is pending, return true
  --   Used to detect presence of transaction stream,
  --   such as an interrupt handler
  function TransactionPending (
    signal Rdy     : In  RdyType ;
    signal Ack     : In  AckType
  ) return boolean is
  begin
    return Rdy /= Ack ;
  end function TransactionPending ;


  ------------------------------------------------------------
  -- Toggle, WaitForToggle
  --   Used for communicating between processes
  ------------------------------------------------------------
  constant toggle_sl_table : stdulogic_indexby_stdulogic := (
      '0'     => '1',
      'L'     => '1',
      others  => '0'
  );

  procedure Toggle (
    signal Sig        : InOut std_logic ;
    constant DelayVal : time
  ) is
    variable iDelayVal : time ;
  begin
    if DelayVal > t_sim_resolution then
      iDelayVal := DelayVal - t_sim_resolution ;
    else
      iDelayVal := 0 sec ;
      AlertIf(OSVVM_ALERTLOG_ID, DelayVal < 0 sec, "osvvm.TbUtilPkg.Toggle: Delay value < 0 ns") ;
    end if ;
    Sig <= toggle_sl_table(Sig) after iDelayVal ;
  end procedure Toggle ;

  procedure Toggle ( signal Sig : InOut std_logic ) is
  begin
    Sig <= toggle_sl_table(Sig) ;
  end procedure Toggle ;

  procedure ToggleHS ( signal Sig : InOut std_logic ) is
  begin
    Sig    <= toggle_sl_table(Sig) ;
    wait for 0 ns ;  -- Sig toggles
    wait for 0 ns ;  -- new values updated into record
  end procedure ToggleHS ;

  function IsToggle ( signal Sig : In std_logic ) return boolean is
  begin
    return Sig'event ;
  end function IsToggle ;

  procedure WaitForToggle ( signal Sig : In std_logic ) is
  begin
    wait on Sig ;
  end procedure WaitForToggle ;

  -- Bit type versions
  procedure Toggle ( signal Sig : InOut bit ; constant DelayVal : time ) is
    variable iDelayVal : time ;
  begin
    if DelayVal > t_sim_resolution then
      iDelayVal := DelayVal - t_sim_resolution ;
    else
      iDelayVal := 0 sec ;
      AlertIf(OSVVM_ALERTLOG_ID, DelayVal < 0 sec,
         "osvvm.TbUtilPkg.Toggle: Delay value < 0 ns", WARNING) ;
    end if ;
    Sig <= not Sig after iDelayVal ;
  end procedure Toggle ;

  procedure Toggle ( signal Sig : InOut bit ) is
  begin
    Sig <= not Sig ;
  end procedure Toggle ;

  procedure ToggleHS ( signal Sig : InOut bit ) is
  begin
    Sig    <= not Sig ;
    wait for 0 ns ;  -- Sig toggles
    wait for 0 ns ;  -- new values updated into record
  end procedure ToggleHS ;

  function IsToggle ( signal Sig : In bit ) return boolean is
  begin
    return Sig'event ;
  end function IsToggle ;

  procedure WaitForToggle ( signal Sig : In bit ) is
  begin
    wait on Sig ;
  end procedure WaitForToggle ;

  -- Integer type versions
  procedure Increment (signal Sig : InOut integer ; constant RollOverValue : in integer := 0) is
  begin
--!!    if Sig = integer'high then
    if Sig = 2**30-1 then -- for consistency with function increment
      Sig <= RollOverValue ;
    else
      Sig <= Sig + 1 ;
    end if ;
  end procedure Increment ;

  function Increment (constant Sig : in integer ; constant Amount : in integer := 1) return integer is
  begin
--! Sig = integer'high - Amount + 1 ;
    return (Sig + Amount) mod 2**30 ;
  end function Increment ;

  procedure WaitForToggle ( signal Sig : In integer ) is
  begin
    wait on Sig ;
  end procedure WaitForToggle ;

  ------------------------------------------------------------
  -- WaitForBarrier
  --   Barrier Synchronization
  --   Multiple processes call it, it finishes when all have called it
  ------------------------------------------------------------
  procedure WaitForBarrier ( signal Sig : InOut std_logic ) is
  begin
    Sig <= 'H' ;
    -- Wait until all processes set Sig to H
    -- Level check not necessary since last value /= H yet
    wait until Sig = 'H' ;
    -- Deactivate and propagate to allow back to back calls
    Sig <= '0' ;
    wait for 0 ns ;
  end procedure WaitForBarrier ;

  procedure WaitForBarrier ( signal Sig : InOut std_logic ; signal TimeOut : std_logic ; constant Polarity : in std_logic := '1') is
  begin
    Sig <= 'H' ;
    -- Wait until all processes set Sig to H
    -- Level check not necessary since last value /= H yet
    wait until Sig = 'H' or TimeOut = Polarity ;
    -- Deactivate and propagate to allow back to back calls
    Sig <= '0' ;
    wait for 0 ns ;
  end procedure WaitForBarrier ;

  procedure WaitForBarrier ( signal Sig : InOut std_logic ; constant TimeOut : time ) is
  begin
    Sig <= 'H' ;
    -- Wait until all processes set Sig to H
    -- Level check not necessary since last value /= H yet
    wait until Sig = 'H' for TimeOut ;
    -- Deactivate and propagate to allow back to back calls
    Sig <= '0' ;
    wait for 0 ns ;
  end procedure WaitForBarrier ;

  ------------------------------------------------------------
  -- resolved_barrier
  -- summing resolution used in conjunction with integer based barriers
  function resolved_barrier ( s : integer_vector ) return integer is
    variable result : integer := 0 ;
  begin
    for i in s'RANGE loop
--      if s(i) /= integer'left then
--        result := result + s(i);
--      else
      if s(i) /= 0 then
        result := result + 1;  -- removes the initialization requirement
      end if ;
    end loop ;
    return result ;
  end function resolved_barrier ;

  -- Usage of integer barriers requires resolved_barrier. Initialization to 1 recommended, but not required
  --   signal barrier1 : resolved_barrier integer := 1 ;     -- using the resolution function
  --   signal barrier2 : integer_barrier := 1 ;              -- using the subtype that already applies the resolution function
  procedure WaitForBarrier ( signal Sig : InOut BarrierType ) is
  begin
    Sig <= 0 ;
    -- Wait until all processes set Sig to 0
    -- Level check not necessary since last value /= 0 yet
    wait until Sig = 0  ;
    -- Deactivate and propagate to allow back to back calls
    Sig <= 1 ;
    wait for 0 ns ;
  end procedure WaitForBarrier ;

  procedure WaitForBarrier ( signal Sig : InOut BarrierType ; signal TimeOut : std_logic ; constant Polarity : in std_logic := '1') is
  begin
    Sig <= 0 ;
    -- Wait until all processes set Sig to 0
    -- Level check not necessary since last value /= 0 yet
    wait until Sig = 0 or TimeOut = Polarity ;
    -- Deactivate and propagate to allow back to back calls
    Sig <= 1 ;
    wait for 0 ns ;
  end procedure WaitForBarrier ;

  procedure WaitForBarrier ( signal Sig : InOut BarrierType ; constant TimeOut : time ) is
  begin
    Sig <= 0 ;
    -- Wait until all processes set Sig to 0
    -- Level check not necessary since last value /= 0 yet
    wait until Sig = 0 for TimeOut ;
    -- Deactivate and propagate to allow back to back calls
    Sig <= 1 ;
    wait for 0 ns ;
  end procedure WaitForBarrier ;

  -- Using separate signals
  procedure WaitForBarrier2 ( signal SyncOut : out std_logic ; signal SyncIn : in  std_logic ) is
  begin
    -- Activate Rdy
    SyncOut <= '1' ;
    -- Make sure our Rdy is seen
    wait for 0 ns ;
    -- Wait until other process' Rdy is at level 1
    if SyncIn /= '1' then
       wait until SyncIn = '1' ;
    end if ;
    -- Deactivate Rdy
    SyncOut <= '0' ;
  end procedure WaitForBarrier2 ;

  procedure WaitForBarrier2 ( signal SyncOut : out std_logic ; signal SyncInV : in  std_logic_vector ) is
    constant ALL_ONE : std_logic_vector(SyncInV'Range) := (others => '1');
  begin
    -- Activate Rdy
    SyncOut <= '1' ;
    -- Make sure our Rdy is seen
    wait for 0 ns ;
    -- Wait until all other process' Rdy is at level 1
    if SyncInV /= ALL_ONE then
       wait until SyncInV = ALL_ONE ;
    end if ;
    -- Deactivate Rdy
    SyncOut <= '0' ;
  end procedure WaitForBarrier2 ;


  ------------------------------------------------------------
  -- WaitForClock
  --   Sync to Clock - after a delay, after a number of clocks
  ------------------------------------------------------------
  procedure WaitForClock ( signal Clk : in std_logic ;  constant Delay : in time ) is
  begin
    if delay > t_sim_resolution then
      wait for delay - t_sim_resolution ;
    end if ;
    wait until Clk = CLK_ACTIVE ;
  end procedure WaitForClock ;

  procedure WaitForClock ( signal Clk : in std_logic ;  constant NumberOfClocks : in integer := 1) is
  begin
    for i in 1 to NumberOfClocks loop
      wait until Clk = CLK_ACTIVE ;
    end loop ;
  end procedure WaitForClock ;

  procedure WaitForClock ( signal Clk : in std_logic ;  signal Enable : in boolean ) is
  begin
    wait on Clk until Clk = CLK_ACTIVE and Enable ;
  end procedure WaitForClock ;

  procedure WaitForClock ( signal Clk : in std_logic ;  signal Enable : in std_logic ; constant Polarity : std_logic := '1' ) is
  begin
    wait on Clk until Clk = CLK_ACTIVE and Enable = Polarity ;
  end procedure WaitForClock ;


  ------------------------------------------------------------
  -- WaitForLevel
  --   Find a signal at a level
  ------------------------------------------------------------
  procedure WaitForLevel ( signal A : in boolean ) is
  begin
    if not A then
      wait until A ;
    end if ;
  end procedure WaitForLevel ;

  procedure WaitForLevel ( signal A : in std_logic ; Polarity : std_logic := '1' ) is
  begin
    if A /= Polarity then
      -- wait on A until A = Polarity ;
      if Polarity = '1' then
        wait until A = '1' ;
      else
        wait until A = '0' ;
      end if ;
    end if ;
  end procedure WaitForLevel ;


  ------------------------------------------------------------
  -- CreateClock,  CreateReset
  --   Note these do not exit
  ------------------------------------------------------------
  procedure CreateClock (
    signal   Clk        : inout std_logic ;
    constant Period     : time ;
    constant DutyCycle  : real := 0.5
  ) is
    constant HIGH_TIME : time := Period * DutyCycle ;
    constant LOW_TIME  : time := Period - HIGH_TIME ;
  begin
    if HIGH_TIME = LOW_TIME then
 --     -- Set a 1 if not initialized, otherwise use initialized value.
 --     if Clk = 'U' then 
 --       Clk <= '1' ; 
 --       wait for 0 ns ; 
 --     end if  ;
      loop
        Clk <= toggle_sl_table(Clk) after HIGH_TIME ;
        wait on Clk ;
      end loop ;
    else
      -- Schedule s.t. all assignments after the first occur on delta cycle 0
      Clk <= '0', '1' after LOW_TIME ;
      wait for period - t_sim_resolution ; -- allows after on future Clk <= '0'
      loop
        Clk <= '0' after t_sim_resolution, '1' after LOW_TIME + t_sim_resolution ;
        wait for period ;
      end loop ;
    end if ;
  end procedure CreateClock ;

  procedure CheckClockPeriod (
    constant AlertLogID : AlertLogIDType ;
    signal   Clk        : in  std_logic ;
    constant Period     : time ;
    constant ClkName    : string := "Clock" ;
    constant HowMany    : integer := 5
  ) is
    variable LastLogTime, ObservedPeriod : time ;
  begin
    wait until EdgeActive(Clk, CLK_ACTIVE) ;
    LastLogTime := now ;
    -- Check First HowMany clocks
    for i in 1 to HowMany loop
      wait until Clk = CLK_ACTIVE ;
      ObservedPeriod := now - LastLogTime ;
      AffirmIf(AlertLogID, ObservedPeriod = Period,
         "CheckClockPeriod: " & ClkName & " Period: " & to_string(ObservedPeriod, GetOsvvmDefaultTimeUnits) &
         " = Expected " & to_string(Period, GetOsvvmDefaultTimeUnits)) ;
      LastLogTime := now ;
     end loop ;
     wait ;
  end procedure CheckClockPeriod ;

  procedure CheckClockPeriod (
    signal   Clk        : in  std_logic ;
    constant Period     : time ;
    constant ClkName    : string := "Clock" ;
    constant HowMany    : integer := 5
  ) is
  begin
    CheckClockPeriod (
      AlertLogID => ALERTLOG_DEFAULT_ID,
      Clk        => Clk,
      Period     => Period,
      ClkName    => ClkName,
      HowMany    => HowMany
    ) ;
  end procedure CheckClockPeriod ;

  procedure CreateReset (
    signal   Reset       : out std_logic ;
    constant ResetActive : in  std_logic ;
    signal   Clk         : in  std_logic ;
    constant Period      :     time ;
    constant tpd         :     time := 0 ns
  ) is
  begin
    wait until EdgeActive(Clk, CLK_ACTIVE) ;
    Reset <= ResetActive after tpd ;
    wait for Period - t_sim_resolution ;
    wait until Clk = CLK_ACTIVE ;
    Reset <= not ResetActive after tpd ;
    wait ;
  end procedure CreateReset ;

  procedure LogReset (
    constant AlertLogID  : AlertLogIDType ;
    signal   Reset       : in  std_logic ;
    constant ResetActive : in  std_logic ;
    constant ResetName   : in  string := "Reset" ;
    constant LogLevel    : in  LogType := ALWAYS
  ) is
  begin
    -- Does not log the value of Reset at time 0.
    for_ever : loop
      wait on Reset ;
      if Reset = ResetActive then
        LOG(AlertLogID, ResetName & " now active", INFO) ;
        print("") ;
      elsif Reset = not ResetActive then
        LOG(AlertLogID, ResetName & " now inactive", INFO) ;
        print("") ;
      else
        LOG(AlertLogID, ResetName & " = " & to_string(Reset), INFO) ;
        print("") ;
      end if ;
    end loop for_ever ;
  end procedure LogReset ;

  procedure LogReset (
    signal   Reset       : in  std_logic ;
    constant ResetActive : in  std_logic ;
    constant ResetName   : in  string := "Reset" ;
    constant LogLevel    : in  LogType := ALWAYS
  ) is
  begin
    LogReset (
      AlertLogID  => ALERTLOG_DEFAULT_ID,
      Reset       => Reset,
      ResetActive => ResetActive,
      ResetName   => ResetName,
      LogLevel    => LogLevel
    ) ;
  end procedure LogReset ;

  ------------------------------------------------------------
  -- Deprecated
  -- WaitForAck, StrobeAck
  --   Replaced by WaitForToggle and Toggle
  ------------------------------------------------------------
  procedure WaitForAck ( signal Ack : In  std_logic ) is
  begin
    -- Wait for Model to be done
    wait until Ack = '1' ;
    wait for 0 ns ;
  end procedure ;

  procedure StrobeAck  ( signal Ack  : Out std_logic ) is
  begin
    -- Model done, drive rising edge on Ack
    Ack        <= '0' ;
    wait for 0 ns ;
    Ack        <= '1' ;
    wait for 0 ns ;
  end procedure ;


end TbUtilPkg ;
>>>>>>> 1915f6aa
<|MERGE_RESOLUTION|>--- conflicted
+++ resolved
@@ -1,2210 +1,956 @@
-<<<<<<< HEAD
---
---  File Name:         TbUtilPkg.vhd
---  Design Unit Name:  TbUtilPkg
---  Revision:          STANDARD VERSION
---
---  Maintainer:        Jim Lewis      email:  jim@SynthWorks.com 
---  Contributor(s):            
---     Jim Lewis      email:  jim@SynthWorks.com   
---
---  Package Defines
---    
---  Developed for: 
---        SynthWorks Design Inc. 
---        VHDL Training Classes
---        11898 SW 128th Ave.  Tigard, Or  97223
---        http://www.SynthWorks.com
---
---  Revision History:
---    Date      Version    Description
---    11/1999:  0.1        Initial revision
---                         Numerous revisions for VHDL Testbenches and Verification
---    10/2013   2013.10    Split out Text Utilities
---    11/2016   2016.11    First Public Release Version
---                         Updated naming for consistency.
---    04/2018   2018.04    Added RequestTransaction, WaitForTransaction, Toggle, WaitForToggle for bit.
---                         Added Increment and WaitForToggle for integer.
---    08/2018   2018.08    Updated WaitForTransaction to allow 0 time transactions
---    01/2020   2020.01    Updated Licenses to Apache
---
---
---  This file is part of OSVVM.
---  
---  Copyright (c) 1999 - 2020 by SynthWorks Design Inc.  
---  
---  Licensed under the Apache License, Version 2.0 (the "License");
---  you may not use this file except in compliance with the License.
---  You may obtain a copy of the License at
---  
---      https://www.apache.org/licenses/LICENSE-2.0
---  
---  Unless required by applicable law or agreed to in writing, software
---  distributed under the License is distributed on an "AS IS" BASIS,
---  WITHOUT WARRANTIES OR CONDITIONS OF ANY KIND, either express or implied.
---  See the License for the specific language governing permissions and
---  limitations under the License.
---  
-
-library ieee ;
-  use ieee.std_logic_1164.all ;
-  
-library osvvm ; 
-  use osvvm.AlertLogPkg.all ;
-  use osvvm.TranscriptPkg.all ; 
-
-package TbUtilPkg is
-
-  constant CLK_ACTIVE : std_logic := '1' ; 
-
-  constant t_sim_resolution : time := std.env.resolution_limit ;  -- VHDL-2008
-  -- constant t_sim_resolution : time := 1 ns ;  -- for non VHDL-2008 simulators
-
-  ------------------------------------------------------------
-  -- ZeroOneHot, OneHot
-  --   OneHot:      return true if exactly one value is 1
-  --   ZeroOneHot:  return false when more than one value is a 1
-  ------------------------------------------------------------
-  function OneHot ( constant A : in std_logic_vector ) return boolean ;  
-  function ZeroOneHot ( constant A : in std_logic_vector ) return boolean ;  
-
-
-  ------------------------------------------------------------
-  -- RequestTransaction
-  --   Transaction initiation side of handshaking
-  --   Pairs with WaitForTransaction or one of its variations
-  ------------------------------------------------------------
-  procedure RequestTransaction (
-    signal Rdy  : Out std_logic ;
-    signal Ack  : In  std_logic 
-  ) ;
-
-  procedure RequestTransaction (
-    signal Rdy  : Out bit ;
-    signal Ack  : In  bit 
-  ) ;
-  
-  ------------------------------------------------------------
-  -- WaitForTransaction
-  --   Model side of handshaking
-  --   Pairs with RequestTransaction 
-  ------------------------------------------------------------
-  procedure WaitForTransaction (
-    signal Clk  : In  std_logic ;
-    signal Rdy  : In  std_logic ;
-    signal Ack  : Out std_logic 
-  ) ;
-  
-  procedure WaitForTransaction (
-    signal Clk  : In  std_logic ;
-    signal Rdy  : In  bit ;
-    signal Ack  : Out bit 
-  ) ;
-
-  procedure WaitForTransaction (
-    signal   Clk       : In  std_logic ;
-    signal   Rdy       : In  std_logic ;
-    signal   Ack       : Out std_logic ;
-    signal   TimeOut   : In  std_logic ;
-    constant Polarity  : In  std_logic := '1' 
-  ) ;
-  
-  -- Variation for model that stops waiting when IntReq is asserted
-  -- Intended for models that need to switch between instruction streams
-  -- such as a CPU when interrupt is pending
-  procedure WaitForTransactionOrIrq (
-    signal Clk     : In  std_logic ;
-    signal Rdy     : In  std_logic ;
-    signal IntReq  : In  std_logic 
-  ) ;
-
-  -- Set Ack to Model starting value
-  procedure StartTransaction  ( signal Ack : Out std_logic ) ; 
-  -- Set Ack to Model finishing value
-  procedure FinishTransaction ( signal Ack : Out std_logic ) ; 
-  -- If a transaction is pending, return true
-  function TransactionPending ( signal Rdy : In  std_logic ) return boolean ;
-
-  -- Variation for clockless models
-  procedure WaitForTransaction ( 
-    signal Rdy : In  std_logic ; 
-    signal Ack : Out std_logic 
-  ) ;
-
-
-  ------------------------------------------------------------
-  -- Toggle, WaitForToggle
-  --   Used for communicating between processes
-  ------------------------------------------------------------
-  procedure Toggle (
-    signal Sig        : InOut std_logic ;
-    constant DelayVal : time  
-  ) ;
-  procedure Toggle ( signal Sig : InOut std_logic ) ;
-  procedure ToggleHS ( signal Sig : InOut std_logic ) ;
-  function  IsToggle ( signal Sig : In std_logic ) return boolean ; 
-  procedure WaitForToggle ( signal Sig : In std_logic ) ;
-  
-  -- Bit type versions
-  procedure Toggle ( signal Sig : InOut bit ; constant DelayVal : time ) ;
-  procedure Toggle ( signal Sig : InOut bit ) ;
-  procedure ToggleHS ( signal Sig : InOut bit ) ;
-  function  IsToggle ( signal Sig : In bit ) return boolean ; 
-  procedure WaitForToggle ( signal Sig : In bit ) ;
-  
-  -- Integer type versions
-  procedure Increment ( signal Sig : InOut integer ; constant RollOverValue : in integer := 0) ;
-  procedure WaitForToggle ( signal Sig : In integer ) ;
-
-
-  ------------------------------------------------------------
-  -- WaitForBarrier
-  --   Barrier Synchronization
-  --   Multiple processes call it, it finishes when all have called it
-  ------------------------------------------------------------
-  procedure WaitForBarrier ( signal Sig : InOut std_logic ) ;
-  procedure WaitForBarrier ( signal Sig : InOut std_logic ; signal TimeOut : std_logic ; constant Polarity : in std_logic := '1') ;
-  procedure WaitForBarrier ( signal Sig : InOut std_logic ; constant TimeOut : time ) ;
-  -- resolved_barrier : summing resolution used in conjunction with integer based barriers
-  function resolved_barrier ( s : integer_vector ) return integer ; 
-  subtype  integer_barrier is resolved_barrier integer ; 
-  -- Usage of integer barriers requires resolved_barrier. Initialization to 1 recommended, but not required
-  --   signal barrier1 : resolved_barrier integer := 1 ;     -- using the resolution function
-  --   signal barrier2 : integer_barrier := 1 ;              -- using the subtype that already applies the resolution function
-  procedure WaitForBarrier ( signal Sig : InOut integer ) ;  
-  procedure WaitForBarrier ( signal Sig : InOut integer ; signal TimeOut : std_logic ; constant Polarity : in std_logic := '1') ;
-  procedure WaitForBarrier ( signal Sig : InOut integer ; constant TimeOut : time ) ;
-  -- Using separate signals
-  procedure WaitForBarrier2 ( signal SyncOut : out std_logic ; signal SyncIn : in  std_logic ) ;
-  procedure WaitForBarrier2 ( signal SyncOut : out std_logic ; signal SyncInV : in  std_logic_vector ) ;
-
-  
-  ------------------------------------------------------------
-  -- WaitForClock
-  --   Sync to Clock - after a delay, after a number of clocks
-  ------------------------------------------------------------
-  procedure WaitForClock ( signal Clk : in std_logic ;  constant Delay : in time ) ; 
-  procedure WaitForClock ( signal Clk : in std_logic ;  constant NumberOfClocks : in integer := 1) ; 
-  procedure WaitForClock ( signal Clk : in std_logic ;  signal Enable : in boolean ) ; 
-  procedure WaitForClock ( signal Clk : in std_logic ;  signal Enable : in std_logic ; constant Polarity : std_logic := '1' ) ;
-
-
-  ------------------------------------------------------------
-  -- WaitForLevel
-  --   Find a signal at a level
-  ------------------------------------------------------------
-  procedure WaitForLevel ( signal A : in boolean ) ;
-  procedure WaitForLevel ( signal A : in std_logic ; Polarity : std_logic := '1' ) ; 
-
-  procedure WaitForLevelTimeout ( signal A : in boolean ; constant TimeOut : time; variable TimeOutReached : out boolean);
-  procedure WaitForLevelTimeout ( signal A : in std_logic ; constant TimeOut : time; variable TimeOutReached : out boolean; constant Polarity : std_logic := '1');
-
-  ------------------------------------------------------------
-  -- CreateClock,  CreateReset
-  --   Note these do not exit
-  ------------------------------------------------------------
-  procedure CreateClock ( 
-    signal   Clk        : inout std_logic ; 
-    constant Period     : time ; 
-    constant DutyCycle  : real := 0.5 
-  )  ; 
-  
-  procedure CheckClockPeriod ( 
-    constant AlertLogID : AlertLogIDType ; 
-    signal   Clk        : in  std_logic ; 
-    constant Period     : time ;
-    constant ClkName    : string := "Clock" ;
-    constant HowMany    : integer := 5
-  ) ; 
-  
-  procedure CheckClockPeriod ( 
-    signal   Clk        : in  std_logic ; 
-    constant Period     : time ;
-    constant ClkName    : string := "Clock" ;
-    constant HowMany    : integer := 5
-  ) ; 
-
-  procedure CreateReset ( 
-    signal   Reset       : out std_logic ; 
-    constant ResetActive : in  std_logic ; 
-    signal   Clk         : in  std_logic ; 
-    constant Period      :     time ; 
-    constant tpd         :     time 
-  ) ;
-  
-  procedure LogReset ( 
-    constant AlertLogID  : AlertLogIDType ; 
-    signal   Reset       : in  std_logic ; 
-    constant ResetActive : in  std_logic ;
-    constant ResetName   : in  string := "Reset" ;
-    constant LogLevel    : in  LogType := ALWAYS
-  ) ;
-
-  procedure LogReset ( 
-    signal   Reset       : in  std_logic ; 
-    constant ResetActive : in  std_logic ;
-    constant ResetName   : in  string := "Reset" ;
-    constant LogLevel    : in  LogType := ALWAYS
-  ) ;
-  
-  ------------------------------------------------------------
-  --  Deprecated subprogram names
-  --    Maintaining backward compatibility using aliases
-  ------------------------------------------------------------
-  -- History of RequestTransaction / WaitForTransaction
-  alias RequestAction is RequestTransaction [std_logic, std_logic] ;
-  alias WaitForRequest is WaitForTransaction [std_logic, std_logic, std_logic] ;
-  -- History of WaitForToggle
-  alias WaitOnToggle is WaitForToggle [std_logic] ;
-  -- History of WaitForBarrier 
-  alias WayPointBlock is WaitForBarrier [std_logic] ;
-  alias SyncTo is WaitForBarrier2[std_logic, std_logic] ;
-  alias SyncTo is WaitForBarrier2[std_logic, std_logic_vector] ;
-  -- Backward compatible name  
-  alias SyncToClk is WaitForClock [std_logic, time] ;
-
-
-  ------------------------------------------------------------
-  -- Deprecated
-  -- WaitForAck, StrobeAck
-  --   Replaced by WaitForToggle and Toggle
-  ------------------------------------------------------------
-  procedure WaitForAck ( signal Ack : In  std_logic ) ;
-  procedure StrobeAck  ( signal Ack : Out std_logic ) ;
-  
-end TbUtilPkg ;
-
--- ~~~~~~~~~~~~~~~~~~~~~~~~~~~~~~~~~~~~~~~~~~~~~~~~~~~~~~~~~~~~~~~~~~~~~~~
--- ~~~~~~~~~~~~~~~~~~~~~~~~~~~~~~~~~~~~~~~~~~~~~~~~~~~~~~~~~~~~~~~~~~~~~~~
-package body TbUtilPkg is 
-
-  ------------------------------------------------------------
-  -- ZeroOneHot, OneHot
-  --   OneHot:      return true if exactly one value is 1
-  --   ZeroOneHot:  return false when more than one value is a 1
-  ------------------------------------------------------------
-  function OneHot ( constant A : in std_logic_vector ) return boolean is
-    variable found_one : boolean := FALSE ;
-  begin
-    for i in A'range loop 
-      if A(i) = '1' or A(i) = 'H' then 
-        if found_one then 
-          return FALSE ; 
-        end if ; 
-        found_one := TRUE ;
-      end if ; 
-    end loop ;
-    return found_one ; -- found a one
-  end function OneHot ; 
-  
-  function ZeroOneHot ( constant A : in std_logic_vector ) return boolean is  
-    variable found_one : boolean := FALSE ;
-  begin
-    for i in A'range loop 
-      if A(i) = '1' or A(i) = 'H' then 
-        if found_one then 
-          return FALSE ; 
-        end if ; 
-        found_one := TRUE ;
-      end if ; 
-    end loop ;
-    return TRUE ;  -- all zero or found a one
-  end function ZeroOneHot ; 
-
-
-  ------------------------------------------------------------
-  -- RequestTransaction
-  --   Transaction initiation side of handshaking
-  --   Pairs with WaitForTransaction or one of its variations
-  ------------------------------------------------------------
-  procedure RequestTransaction (
-    signal Rdy  : Out std_logic ;
-    signal Ack  : In  std_logic 
-  ) is
-  begin
-    -- Record contains new transaction
-    Rdy        <= '1' ;
-    -- Find Ack low = '0' 
-    wait until Ack = '0' ;
-    -- Prepare for Next Transaction
-    Rdy        <= '0' ;
-    -- Transaction Done
-    wait until Ack = '1' ;        
-  end procedure RequestTransaction ;
-
-  procedure RequestTransaction (
-    signal Rdy  : Out bit ;
-    signal Ack  : In  bit 
-  ) is
-  begin
-    -- Record contains new transaction
-    Rdy        <= '1' ;
-    -- Find Ack low = '0' 
-    wait until Ack = '0' ;
-    -- Prepare for Next Transaction
-    Rdy        <= '0' ;
-    -- Transaction Done
-    wait until Ack = '1' ;        
-  end procedure RequestTransaction ;
-
-
-  ------------------------------------------------------------
-  -- WaitForTransaction
-  --   Model side of handshaking
-  --   Pairs with RequestTransaction 
-  ------------------------------------------------------------
-  procedure WaitForTransaction (
-    signal Clk  : In  std_logic ;
-    signal Rdy  : In  std_logic ;
-    signal Ack  : Out std_logic 
-  ) is
-    variable AckTime : time ; 
-  begin
-    -- End of Previous Cycle.  Signal Done
-    Ack        <= '1' ;               --  #6
-    AckTime    := NOW ; 
-    -- Find Start of Transaction
-    wait for 0 ns ; -- Allow Rdy from previous cycle to clear
-    if Rdy /= '1' then                --   #2
-      wait until Rdy = '1' ; 
-    end if ; 
-    -- align to clock if needed (not back-to-back transactions)
-    if NOW /= AckTime then 
-      wait until Clk = CLK_ACTIVE ;
-    end if ; 
-    -- Model active and owns the record
-    Ack        <= '0' ;               --  #3
-    wait for 0 ns ; -- Allow transactions without time passing
-  end procedure WaitForTransaction ;
-
-  procedure WaitForTransaction (
-    signal Clk  : In  std_logic ;
-    signal Rdy  : In  bit ;
-    signal Ack  : Out bit 
-  ) is
-    variable AckTime : time ; 
-  begin
-    -- End of Previous Cycle.  Signal Done
-    Ack        <= '1' ;               --  #6
-    AckTime    := NOW ; 
-    -- Find Start of Transaction
-    wait for 0 ns ; -- Allow Rdy from previous cycle to clear
-    if Rdy /= '1' then                --   #2
-      wait until Rdy = '1' ; 
-    else
-      wait for 0 ns ; -- allow Ack to update
-    end if ; 
-    -- align to clock if needed (not back-to-back transactions)
-    if NOW /= AckTime then 
-      wait until Clk = CLK_ACTIVE ;
-    end if ; 
-    -- Model active and owns the record
-    Ack        <= '0' ;               --  #3
-    wait for 0 ns ; -- Allow transactions without time passing
-  end procedure WaitForTransaction ;
-  
-  procedure WaitForTransaction (
-    signal   Clk       : In  std_logic ;
-    signal   Rdy       : In  std_logic ;
-    signal   Ack       : Out std_logic ;
-    signal   TimeOut   : In  std_logic ;
-    constant Polarity  : In std_logic := '1' 
-  ) is
-    variable AckTime : time ; 
-    variable FoundRdy : boolean ; 
-  begin
-    -- End of Previous Cycle.  Signal Done
-    Ack        <= '1' ;               --  #6
-    AckTime    := NOW ; 
-    -- Find Ready or Time out
-    wait for 0 ns ; -- Allow Rdy from previous cycle to clear
-    if (Rdy /= '1' and TimeOut /= Polarity) then 
-      wait until Rdy = '1' or TimeOut = Polarity ; 
-    end if ; 
-    FoundRdy := Rdy = '1' ; 
-    -- align to clock if Rdy or TimeOut does not happen within delta cycles from Ack
-    if NOW /= AckTime then 
-      wait until Clk = CLK_ACTIVE ;
-    end if ; 
-    if FoundRdy then 
-      -- Model active and owns the record
-      Ack        <= '0' ;             --  #3
-      wait for 0 ns ; -- Allow transactions without time passing
-    end if ;
-  end procedure WaitForTransaction ;
-  
-  -- Variation for model that stops waiting when IntReq is asserted
-  -- Intended for models that need to switch between instruction streams
-  -- such as a CPU when interrupt is pending
-  procedure WaitForTransactionOrIrq (
-    signal Clk     : In  std_logic ;
-    signal Rdy     : In  std_logic ;
-    signal IntReq  : In  std_logic 
-  ) is
-    variable AckTime : time ; 
-    constant POLARITY : std_logic := '1' ;
-  begin
-    AckTime    := NOW ; 
-    -- Find Ready or Time out
-    wait for 0 ns ; -- allow Rdy from previous cycle to clear
-    if (Rdy /= '1' and IntReq /= POLARITY) then 
-      wait until Rdy = '1' or IntReq = POLARITY ; 
-    else
-      wait for 0 ns ; -- allow Ack to update
-   end if ; 
-    -- align to clock if Rdy or IntReq does not happen within delta cycles from Ack
-    if NOW /= AckTime then 
-      wait until Clk = CLK_ACTIVE ;
-    end if ; 
-  end procedure ;
-  
-  -- Set Ack to Model starting value
-  -- Pairs with WaitForTransactionOrIrq above
-  procedure StartTransaction  ( signal Ack : Out std_logic ) is
-  begin
-    Ack        <= '0' ;
-    wait for 0 ns ; -- Allow transactions without time passing
-  end procedure StartTransaction ; 
-
-  -- Set Ack to Model finishing value
-  -- Pairs with WaitForTransactionOrIrq above
-  procedure FinishTransaction ( signal Ack : Out std_logic ) is
-  begin
-    -- End of Cycle
-    Ack        <= '1' ;
-    wait for 0 ns ; -- Allow Ack to update
-  end procedure FinishTransaction ; 
-
-  -- If a transaction is pending, return true
-  --   Used to detect presence of transaction stream, 
-  --   such as an interrupt handler
-  function TransactionPending (
-    signal Rdy     : In  std_logic 
-  ) return boolean is
-  begin
-    return Rdy = '1' ; 
-  end function TransactionPending ;
-
-  -- Variation for clockless models
-  procedure WaitForTransaction (
-    signal Rdy  : In  std_logic ;
-    signal Ack  : Out std_logic 
-  ) is
-    variable AckTime : time ; 
-  begin
-    -- End of Previous Cycle.  Signal Done
-    Ack        <= '1' ;               --  #6
-    -- Find Start of Transaction
-    wait for 0 ns ; -- Allow Rdy from previous cycle to clear
-    if Rdy /= '1' then                --   #2
-      wait until Rdy = '1' ; 
-    end if ; 
-    -- Model active and owns the record
-    Ack        <= '0' ;               --  #3
-    wait for 0 ns ; -- allow 0 time transactions
-  end procedure WaitForTransaction ;
-
-
-  ------------------------------------------------------------
-  -- Toggle, WaitForToggle
-  --   Used for communicating between processes
-  ------------------------------------------------------------
-  type stdulogic_indexby_stdulogic is array (std_ulogic) of std_ulogic;
-  constant toggle_sl_table : stdulogic_indexby_stdulogic := (
-      '0'     => '1', 
-      'L'     => '1', 
-      others  => '0' 
-  ); 
-
-  procedure Toggle (
-    signal Sig        : InOut std_logic ;
-    constant DelayVal : time  
-  ) is
-    variable iDelayVal : time ;
-  begin
-    if DelayVal > t_sim_resolution then 
-      iDelayVal := DelayVal - t_sim_resolution ; 
-    else
-      iDelayVal := 0 sec ; 
-      AlertIf(OSVVM_ALERTLOG_ID, DelayVal < 0 sec, "osvvm.TbUtilPkg.Toggle: Delay value < 0 ns") ;
-    end if ;
-    Sig <= toggle_sl_table(Sig) after iDelayVal ;
-  end procedure Toggle ;
-
-  procedure Toggle ( signal Sig : InOut std_logic ) is
-  begin
-    Sig <= toggle_sl_table(Sig) ;
-  end procedure Toggle ;
-  
-  procedure ToggleHS ( signal Sig : InOut std_logic ) is
-  begin
-    Sig    <= toggle_sl_table(Sig) ;
-    wait for 0 ns ;  -- Sig toggles
-    wait for 0 ns ;  -- new values updated into record
-  end procedure ToggleHS ;
-
-  function IsToggle ( signal Sig : In std_logic ) return boolean is 
-  begin
-    return Sig'event ; 
-  end function IsToggle ;
-
-  procedure WaitForToggle ( signal Sig : In std_logic ) is
-  begin
-    wait on Sig ;
-  end procedure WaitForToggle ;
-
-  -- Bit type versions
-  procedure Toggle ( signal Sig : InOut bit ; constant DelayVal : time ) is
-    variable iDelayVal : time ;
-  begin
-    if DelayVal > t_sim_resolution then 
-      iDelayVal := DelayVal - t_sim_resolution ; 
-    else
-      iDelayVal := 0 sec ; 
-      AlertIf(OSVVM_ALERTLOG_ID, DelayVal < 0 sec, 
-         "osvvm.TbUtilPkg.Toggle: Delay value < 0 ns", WARNING) ;
-    end if ;
-    Sig <= not Sig after iDelayVal ;
-  end procedure Toggle ;
-
-  procedure Toggle ( signal Sig : InOut bit ) is
-  begin
-    Sig <= not Sig ;
-  end procedure Toggle ;
-  
-  procedure ToggleHS ( signal Sig : InOut bit ) is
-  begin
-    Sig    <= not Sig ;
-    wait for 0 ns ;  -- Sig toggles
-    wait for 0 ns ;  -- new values updated into record
-  end procedure ToggleHS ;
-
-  function IsToggle ( signal Sig : In bit ) return boolean is 
-  begin
-    return Sig'event ; 
-  end function IsToggle ;
-
-  procedure WaitForToggle ( signal Sig : In bit ) is
-  begin
-    wait on Sig ;
-  end procedure WaitForToggle ;
-  
-  -- Integer type versions
-  procedure Increment ( signal Sig : InOut integer ; constant RollOverValue : in integer := 0) is
-  begin
-    if Sig = integer'high then 
-      Sig <= RollOverValue ; 
-    else
-      Sig <= Sig + 1 ;
-    end if ; 
-  end procedure Increment ;
-  
-  procedure WaitForToggle ( signal Sig : In integer ) is
-  begin
-    wait on Sig ;
-  end procedure WaitForToggle ;
-  
-  
-  
-  ------------------------------------------------------------
-  -- WaitForBarrier
-  --   Barrier Synchronization
-  --   Multiple processes call it, it finishes when all have called it
-  ------------------------------------------------------------
-  procedure WaitForBarrier ( signal Sig : InOut std_logic ) is
-  begin
-    Sig <= 'H' ; 
-    -- Wait until all processes set Sig to H  
-    -- Level check not necessary since last value /= H yet
-    wait until Sig = 'H' ;
-    -- Deactivate and propagate to allow back to back calls
-    Sig <= '0' ;
-    wait for 0 ns ; 
-  end procedure WaitForBarrier ; 
-
-  procedure WaitForBarrier ( signal Sig : InOut std_logic ; signal TimeOut : std_logic ; constant Polarity : in std_logic := '1') is
-  begin
-    Sig <= 'H' ; 
-    -- Wait until all processes set Sig to H  
-    -- Level check not necessary since last value /= H yet
-    wait until Sig = 'H' or TimeOut = Polarity ;
-    -- Deactivate and propagate to allow back to back calls
-    Sig <= '0' ;
-    wait for 0 ns ; 
-  end procedure WaitForBarrier ; 
-
-  procedure WaitForBarrier ( signal Sig : InOut std_logic ; constant TimeOut : time ) is
-  begin
-    Sig <= 'H' ; 
-    -- Wait until all processes set Sig to H  
-    -- Level check not necessary since last value /= H yet
-    wait until Sig = 'H' for TimeOut ;
-    -- Deactivate and propagate to allow back to back calls
-    Sig <= '0' ;
-    wait for 0 ns ; 
-  end procedure WaitForBarrier ; 
-
-  ------------------------------------------------------------
-  -- resolved_barrier 
-  -- summing resolution used in conjunction with integer based barriers
-  function resolved_barrier ( s : integer_vector ) return integer is 
-    variable result : integer := 0 ; 
-  begin
-    for i in s'RANGE loop
-      if s(i) /= integer'left then 
-        result := s(i) + result;
-      else 
-        result := s(i) + 1;  -- removes the initialization requirement
-      end if ;
-    end loop ;
-    return result ; 
-  end function resolved_barrier ; 
-
-  -- Usage of integer barriers requires resolved_barrier. Initialization to 1 recommended, but not required
-  --   signal barrier1 : resolved_barrier integer := 1 ;     -- using the resolution function
-  --   signal barrier2 : integer_barrier := 1 ;              -- using the subtype that already applies the resolution function
-  procedure WaitForBarrier ( signal Sig : InOut integer ) is
-  begin
-    Sig <= 0 ; 
-    -- Wait until all processes set Sig to 0  
-    -- Level check not necessary since last value /= 0 yet
-    wait until Sig = 0  ;
-    -- Deactivate and propagate to allow back to back calls
-    Sig <= 1 ;
-    wait for 0 ns ; 
-  end procedure WaitForBarrier ; 
-
-  procedure WaitForBarrier ( signal Sig : InOut integer ; signal TimeOut : std_logic ; constant Polarity : in std_logic := '1') is
-  begin
-    Sig <= 0 ; 
-    -- Wait until all processes set Sig to 0  
-    -- Level check not necessary since last value /= 0 yet
-    wait until Sig = 0 or TimeOut = Polarity ;
-    -- Deactivate and propagate to allow back to back calls
-    Sig <= 1 ;
-    wait for 0 ns ; 
-  end procedure WaitForBarrier ; 
-
-  procedure WaitForBarrier ( signal Sig : InOut integer ; constant TimeOut : time ) is
-  begin
-    Sig <= 0 ; 
-    -- Wait until all processes set Sig to 0  
-    -- Level check not necessary since last value /= 0 yet
-    wait until Sig = 0 for TimeOut ;
-    -- Deactivate and propagate to allow back to back calls
-    Sig <= 1 ;
-    wait for 0 ns ; 
-  end procedure WaitForBarrier ; 
-  
-  -- Using separate signals
-  procedure WaitForBarrier2 ( signal SyncOut : out std_logic ; signal SyncIn : in  std_logic ) is
-  begin
-    -- Activate Rdy 
-    SyncOut <= '1' ; 
-    -- Make sure our Rdy is seen
-    wait for 0 ns ; 
-    -- Wait until other process' Rdy is at level 1
-    if SyncIn /= '1' then 
-       wait until SyncIn = '1' ;
-    end if ;
-    -- Deactivate Rdy
-    SyncOut <= '0' ;
-  end procedure WaitForBarrier2 ;
-
-  procedure WaitForBarrier2 ( signal SyncOut : out std_logic ; signal SyncInV : in  std_logic_vector ) is
-    constant ALL_ONE : std_logic_vector(SyncInV'Range) := (others => '1');
-  begin
-    -- Activate Rdy 
-    SyncOut <= '1' ; 
-    -- Make sure our Rdy is seen
-    wait for 0 ns ; 
-    -- Wait until all other process' Rdy is at level 1
-    if SyncInV /= ALL_ONE then 
-       wait until SyncInV = ALL_ONE ;
-    end if ;
-    -- Deactivate Rdy
-    SyncOut <= '0' ;
-  end procedure WaitForBarrier2 ;
-
-  
-  ------------------------------------------------------------
-  -- WaitForClock
-  --   Sync to Clock - after a delay, after a number of clocks
-  ------------------------------------------------------------
-  procedure WaitForClock ( signal Clk : in std_logic ;  constant Delay : in time ) is
-  begin
-    if delay > t_sim_resolution then
-      wait for delay - t_sim_resolution ; 
-    end if ; 
-    wait until Clk = CLK_ACTIVE ;
-  end procedure WaitForClock ;  
-
-  procedure WaitForClock ( signal Clk : in std_logic ;  constant NumberOfClocks : in integer := 1) is
-  begin
-    for i in 1 to NumberOfClocks loop 
-      wait until Clk = CLK_ACTIVE ;
-    end loop ;
-  end procedure WaitForClock ;  
-  
-  procedure WaitForClock ( signal Clk : in std_logic ;  signal Enable : in boolean ) is 
-  begin
-    wait on Clk until Clk = CLK_ACTIVE and Enable ;
-  end procedure WaitForClock ;   
-
-  procedure WaitForClock ( signal Clk : in std_logic ;  signal Enable : in std_logic ; constant Polarity : std_logic := '1' ) is
-  begin
-    wait on Clk until Clk = CLK_ACTIVE and Enable = Polarity ;
-  end procedure WaitForClock ;   
-
-  
-  ------------------------------------------------------------
-  -- WaitForLevel
-  --   Find a signal at a level
-  ------------------------------------------------------------
-  procedure WaitForLevel ( signal A : in boolean ) is 
-  begin
-    if not A then 
-      wait until A ;
-    end if ; 
-  end procedure WaitForLevel ; 
-  
-  procedure WaitForLevel ( signal A : in std_logic ; Polarity : std_logic := '1' ) is 
-  begin
-    if A /= Polarity then 
-      -- wait on A until A = Polarity ;
-      if Polarity = '1' then 
-        wait until A = '1' ; 
-      else
-        wait until A = '0' ;
-      end if ; 
-    end if ; 
-  end procedure WaitForLevel ; 
-
-  ------------------------------------------------------------
-  -- WaitForLevelTimeout
-  --   Find a signal at a level or simply pass after timeout
-  ------------------------------------------------------------
-  procedure WaitForLevelTimeout ( signal A : in boolean ; constant TimeOut : time; variable TimeOutReached : out boolean) is 
-  begin
-  	TimeOutReached := false;
-    if not A then 
-      wait until A for TimeOut;
-	  if not A then
-	  	TimeOutReached := true;
-	  end if;
-	else
-    end if ; 
-  end procedure WaitForLevelTimeout ; 
-  
-  procedure WaitForLevelTimeout ( signal A : in std_logic ; constant TimeOut : time; variable TimeOutReached : out boolean ; constant Polarity : std_logic := '1') is 
-  begin
-  	TimeOutReached := false;
-    if A /= Polarity then 
-	    wait until A = Polarity for TimeOut; 
-		if A /= Polarity then
-			TimeOutReached := true;
-		end if;
-    end if ; 
-  end procedure WaitForLevelTimeout ; 
-
-
-  
-  ------------------------------------------------------------
-  -- CreateClock,  CreateReset
-  --   Note these do not exit
-  ------------------------------------------------------------
-  procedure CreateClock ( 
-    signal   Clk        : inout std_logic ; 
-    constant Period     : time ; 
-    constant DutyCycle  : real := 0.5 
-  ) is 
-    constant HIGH_TIME : time := Period * DutyCycle ; 
-    constant LOW_TIME  : time := Period - HIGH_TIME ; 
-  begin
-    if HIGH_TIME = LOW_TIME then 
-      loop 
-        Clk <= toggle_sl_table(Clk) after HIGH_TIME ; 
-        wait on Clk ; 
-      end loop ; 
-    else
-      -- Schedule s.t. all assignments after the first occur on delta cycle 0   
-      Clk <= '0', '1' after LOW_TIME ; 
-      wait for period - 1 ns ; -- allows after on future Clk <= '0'
-      loop 
-        Clk <= '0' after 1 ns, '1' after LOW_TIME + 1 ns ; 
-        wait for period ; 
-      end loop ; 
-    end if ; 
-  end procedure CreateClock ; 
-  
-  procedure CheckClockPeriod ( 
-    constant AlertLogID : AlertLogIDType ; 
-    signal   Clk        : in  std_logic ; 
-    constant Period     : time ;
-    constant ClkName    : string := "Clock" ;
-    constant HowMany    : integer := 5
-  ) is 
-    variable LastLogTime, ObservedPeriod : time ; 
-  begin
-    wait until Clk = CLK_ACTIVE ; 
-    LastLogTime := now ;
-    -- Check First HowMany clocks
-    for i in 1 to HowMany loop 
-      wait until Clk = CLK_ACTIVE ; 
-      ObservedPeriod := now - LastLogTime ; 
-      AffirmIf(AlertLogID, ObservedPeriod = Period, 
-         "CheckClockPeriod: " & ClkName & " Period: " & to_string(ObservedPeriod) & 
-         " = Expected " & to_string(Period)) ;
-      LastLogTime := now ; 
-     end loop ; 
-     wait ; 
-  end procedure CheckClockPeriod ; 
-  
-  procedure CheckClockPeriod ( 
-    signal   Clk        : in  std_logic ; 
-    constant Period     : time ;
-    constant ClkName    : string := "Clock" ;
-    constant HowMany    : integer := 5
-  ) is 
-  begin
-    CheckClockPeriod ( 
-      AlertLogID => ALERTLOG_DEFAULT_ID,
-      Clk        => Clk, 
-      Period     => Period,
-      ClkName    => ClkName,
-      HowMany    => HowMany
-    ) ; 
-  end procedure CheckClockPeriod ; 
-
-  procedure CreateReset ( 
-    signal   Reset       : out std_logic ; 
-    constant ResetActive : in  std_logic ; 
-    signal   Clk         : in  std_logic ; 
-    constant Period      :     time ; 
-    constant tpd         :     time 
-  ) is 
-  begin
-    wait until Clk = CLK_ACTIVE ; 
-    Reset <= ResetActive after tpd ; 
-    wait for Period - t_sim_resolution ;
-    wait until Clk = CLK_ACTIVE ; 
-    Reset <= not ResetActive after tpd ;  
-    wait ; 
-  end procedure CreateReset ; 
-
-  procedure LogReset ( 
-    constant AlertLogID  : AlertLogIDType ; 
-    signal   Reset       : in  std_logic ; 
-    constant ResetActive : in  std_logic ;
-    constant ResetName   : in  string := "Reset" ;
-    constant LogLevel    : in  LogType := ALWAYS
-  ) is 
-  begin
-    -- Does not log the value of Reset at time 0.
-    for_ever : loop
-      wait on Reset ; 
-      if Reset = ResetActive then 
-        LOG(AlertLogID, ResetName & " now active", INFO) ;
-        print("") ;
-      elsif Reset = not ResetActive then
-        LOG(AlertLogID, ResetName & " now inactive", INFO) ;
-        print("") ;
-      else
-        LOG(AlertLogID, ResetName & " = " & to_string(Reset), INFO) ;
-        print("") ;
-      end if ; 
-    end loop for_ever ; 
-  end procedure LogReset ;
-
-  procedure LogReset ( 
-    signal   Reset       : in  std_logic ; 
-    constant ResetActive : in  std_logic ;
-    constant ResetName   : in  string := "Reset" ;
-    constant LogLevel    : in  LogType := ALWAYS
-  ) is 
-  begin
-    LogReset ( 
-      AlertLogID  => ALERTLOG_DEFAULT_ID, 
-      Reset       => Reset,
-      ResetActive => ResetActive,
-      ResetName   => ResetName,
-      LogLevel    => LogLevel
-    ) ; 
-  end procedure LogReset ;
-  
-  ------------------------------------------------------------
-  -- Deprecated
-  -- WaitForAck, StrobeAck
-  --   Replaced by WaitForToggle and Toggle
-  ------------------------------------------------------------
-  procedure WaitForAck ( signal Ack : In  std_logic ) is
-  begin
-    -- Wait for Model to be done
-    wait until Ack = '1' ;  
-    wait for 0 ns ;
-  end procedure ;
-
-  procedure StrobeAck  ( signal Ack  : Out std_logic ) is
-  begin
-    -- Model done, drive rising edge on Ack
-    Ack        <= '0' ;
-    wait for 0 ns ;
-    Ack        <= '1' ;
-    wait for 0 ns ;
-  end procedure ;
-
-
-end TbUtilPkg ;
-
-=======
---
---  File Name:         TbUtilPkg.vhd
---  Design Unit Name:  TbUtilPkg
---  Revision:          STANDARD VERSION
---
---  Maintainer:        Jim Lewis      email:  jim@SynthWorks.com
---  Contributor(s):
---     Jim Lewis      email:  jim@SynthWorks.com
---
---  Package Defines
---
---  Developed for:
---        SynthWorks Design Inc.
---        VHDL Training Classes
---        11898 SW 128th Ave.  Tigard, Or  97223
---        http://www.SynthWorks.com
---
---  Revision History:
---    Date      Version    Description
---    01/2024   2024.01    IfElse function moved to IfElsePkg
---    09/2022   2022.09    Added WaitForTransactionOrIrq, FinishTransaction, and TransactionPending for AckType/RdyType
---    03/2022   2022.03    Added EdgeRose, EdgeFell, FindRisingEdge, FindFallingEdge.
---    01/2022   2022.01    Added MetaTo01.  Added WaitForTransaction without clock for RdyType/AckType and bit.
---    02/2021   2021.02    Added AckType, RdyType, RequestTransaction, WaitForTransaction for AckType/RdyType
---    12/2020   2020.12    Added IfElse functions for string and integer.
---                         Added Increment function for integer
---    01/2020   2020.01    Updated Licenses to Apache
---    08/2018   2018.08    Updated WaitForTransaction to allow 0 time transactions
---    04/2018   2018.04    Added RequestTransaction, WaitForTransaction, Toggle, WaitForToggle for bit.
---                         Added Increment and WaitForToggle for integer.
---    11/2016   2016.11    First Public Release Version
---                         Updated naming for consistency.
---    10/2013   2013.10    Split out Text Utilities
---    11/1999:  0.1        Initial revision
---                         Numerous revisions for VHDL Testbenches and Verification
---
---
---  This file is part of OSVVM.
---
---  Copyright (c) 1999 - 2021 by SynthWorks Design Inc.
---
---  Licensed under the Apache License, Version 2.0 (the "License");
---  you may not use this file except in compliance with the License.
---  You may obtain a copy of the License at
---
---      https://www.apache.org/licenses/LICENSE-2.0
---
---  Unless required by applicable law or agreed to in writing, software
---  distributed under the License is distributed on an "AS IS" BASIS,
---  WITHOUT WARRANTIES OR CONDITIONS OF ANY KIND, either express or implied.
---  See the License for the specific language governing permissions and
---  limitations under the License.
---
-
-library ieee ;
-  use ieee.std_logic_1164.all ;
-
-  use work.AlertLogPkg.all ;
-  use work.TranscriptPkg.all ;
-  use work.ResolutionPkg.all ;
-  use work.OsvvmGlobalPkg.all ;
-
-package TbUtilPkg is
-
-  constant CLK_ACTIVE : std_logic := '1' ;
-
-  constant t_sim_resolution : time := std.env.resolution_limit ;  -- VHDL-2008
-  -- constant t_sim_resolution : time := 1 ns ;  -- for non VHDL-2008 simulators
-
-  ------------------------------------------------------------
-  -- ZeroOneHot, OneHot
-  --   OneHot:      return true if exactly one value is 1
-  --   ZeroOneHot:  return false when more than one value is a 1
-  ------------------------------------------------------------
-  function OneHot ( constant A : in std_logic_vector ) return boolean ;
-  function ZeroOneHot ( constant A : in std_logic_vector ) return boolean ;
-
-  ------------------------------------------------------------
-  -- EdgeRose, EdgeFell, FindRisingEdge, FindFallingEdge
-  ------------------------------------------------------------
-  function  EdgeRose ( signal C : in std_logic ) return boolean ;
-  function  EdgeFell ( signal C : in std_logic ) return boolean ;
-  function  EdgeActive ( signal C : in std_logic; A : std_logic ) return boolean ;
-  procedure FindRisingEdge ( signal C : in std_logic) ;
-  procedure FindFallingEdge ( signal C : in std_logic ) ;
-  procedure FindActiveEdge ( signal C : in std_logic; A : std_logic ) ;
-
-  ------------------------------------------------------------
-  -- MetaTo01
-  --   Convert Meta values to 0
-  ------------------------------------------------------------
-  function MetaTo01 ( constant A : in std_ulogic ) return std_ulogic ;
-  function MetaTo01 ( constant A : in std_ulogic_vector ) return std_ulogic_vector ;
-
-  ------------------------------------------------------------
-  -- RequestTransaction - WaitForTransaction
-  --   RequestTransaction - Transaction initiation in transaction procedure
-  --   WaitForTransaction - Transaction execution control in VC
-  ------------------------------------------------------------
-  ------------------------------------------------------------
-  -- RequestTransaction - WaitForTransaction
-  --   std_logic
-  ------------------------------------------------------------
-  procedure RequestTransaction (
-    signal Rdy  : Out std_logic ;
-    signal Ack  : In  std_logic
-  ) ;
-
-  procedure WaitForTransaction (
-    signal Clk  : In  std_logic ;
-    signal Rdy  : In  std_logic ;
-    signal Ack  : Out std_logic
-  ) ;
-
-  -- Only for clockless models
-  procedure WaitForTransaction (
-    signal Rdy : In  std_logic ;
-    signal Ack : Out std_logic
-  ) ;
-
-  ------------------------------------------------------------
-  -- RequestTransaction - WaitForTransaction
-  --   bit
-  ------------------------------------------------------------
-  procedure RequestTransaction (
-    signal Rdy  : Out bit ;
-    signal Ack  : In  bit
-  ) ;
-
-  procedure WaitForTransaction (
-    signal Clk  : In  std_logic ;
-    signal Rdy  : In  bit ;
-    signal Ack  : Out bit
-  ) ;
-  
-  -- Only for clockless models
-  procedure WaitForTransaction (
-    signal Rdy : in  bit ;
-    signal Ack : out bit
-  ) ;
-
-  ------------------------------------------------------------
-  -- RequestTransaction - WaitForTransaction
-  --   integer
-  ------------------------------------------------------------
-  subtype RdyType is resolved_max integer range  0 to integer'high ;
-  subtype AckType is resolved_max integer range -1 to integer'high ;
-
-  procedure RequestTransaction (
-    signal Rdy     : InOut RdyType ;
-    signal Ack     : In    AckType
-  ) ;
-
-  procedure WaitForTransaction (
-    signal Clk      : In    std_logic ;
-    signal Rdy      : In    RdyType ;
-    signal Ack      : InOut AckType
-  ) ;
-
-  -- Only for clockless models
-  procedure WaitForTransaction (
-    signal Rdy      : In    RdyType ;
-    signal Ack      : InOut AckType
-  );
-
-
-  ------------------------------------------------------------
-  -- Interrupt handling variations of WaitForTransaction 
-  --   std_logic / std_logic 
-  ------------------------------------------------------------
-  procedure WaitForTransaction (
-    signal   Clk       : In  std_logic ;
-    signal   Rdy       : In  std_logic ;
-    signal   Ack       : Out std_logic ;
-    signal   TimeOut   : In  std_logic ;
-    constant Polarity  : In  std_logic := '1'
-  ) ;
-
-  -- Intended for models that need to switch between instruction streams
-  -- such as a CPU when interrupt is pending
-  procedure WaitForTransactionOrIrq (
-    signal Clk     : In  std_logic ;
-    signal Rdy     : In  std_logic ;
-    signal IntReq  : In  std_logic
-  ) ;
-
-  -- Set Ack to Model starting value
-  procedure StartTransaction  ( signal Ack : Out std_logic ) ;
-  -- Set Ack to Model finishing value
-  procedure FinishTransaction ( signal Ack : Out std_logic ) ;
-  -- If a transaction is pending, return true
-  function TransactionPending ( signal Rdy : In  std_logic ) return boolean ;
-
-  ------------------------------------------------------------
-  -- Interrupt handling variations of WaitForTransaction 
-  --   RdyType/AckType 
-  ------------------------------------------------------------
-  -- Intended for models that need to switch between instruction streams
-  -- such as a CPU when interrupt is pending
-  procedure WaitForTransactionOrIrq (
-    signal   Clk      : In  std_logic ;
-    signal   Rdy      : In  RdyType ;
-    signal   Ack      : In  AckType ;
-    signal   IntReq   : In  std_logic ;
-    constant POLARITY : In  std_logic := '1' 
-  ) ;
-
-  -- StartTransaction not used, Ack is incremented at transaction completion
---  procedure StartTransaction  ( signal Ack : Out AckType ) ; 
-
-  -- Increment Ack
-  procedure FinishTransaction ( signal Ack : InOut AckType ) ;
-
-  -- If a transaction is pending, return true
-  --   Used to detect presence of transaction stream,
-  --   such as an interrupt handler
-  function TransactionPending (
-    signal Rdy     : In  RdyType ;
-    signal Ack     : In  AckType
-  ) return boolean ;
-
-
-  ------------------------------------------------------------
-  -- Toggle, WaitForToggle
-  --   Used for communicating between processes
-  ------------------------------------------------------------
-  procedure Toggle (
-    signal Sig        : InOut std_logic ;
-    constant DelayVal : time
-  ) ;
-  procedure Toggle ( signal Sig : InOut std_logic ) ;
-  procedure ToggleHS ( signal Sig : InOut std_logic ) ;
-  function  IsToggle ( signal Sig : In std_logic ) return boolean ;
-  procedure WaitForToggle ( signal Sig : In std_logic ) ;
-
-  -- Bit type versions
-  procedure Toggle ( signal Sig : InOut bit ; constant DelayVal : time ) ;
-  procedure Toggle ( signal Sig : InOut bit ) ;
-  procedure ToggleHS ( signal Sig : InOut bit ) ;
-  function  IsToggle ( signal Sig : In bit ) return boolean ;
-  procedure WaitForToggle ( signal Sig : In bit ) ;
-
-  -- Integer type versions
-  procedure Increment ( signal Sig : InOut integer ; constant RollOverValue : in integer := 0) ;
-  function  Increment (constant Sig : in integer ; constant Amount : in integer := 1) return integer ;
-  procedure WaitForToggle ( signal Sig : In integer ) ;
-
-
-  ------------------------------------------------------------
-  -- WaitForBarrier
-  --   Barrier Synchronization
-  --   Multiple processes call it, it finishes when all have called it
-  ------------------------------------------------------------
-  procedure WaitForBarrier ( signal Sig : InOut std_logic ) ;
-  procedure WaitForBarrier ( signal Sig : InOut std_logic ; signal TimeOut : std_logic ; constant Polarity : in std_logic := '1') ;
-  procedure WaitForBarrier ( signal Sig : InOut std_logic ; constant TimeOut : time ) ;
-  -- resolved_barrier : summing resolution used in conjunction with integer based barriers
-  function resolved_barrier ( s : integer_vector ) return integer ;
-  subtype  BarrierType is resolved_barrier integer range integer'low+1 to integer'high ;
---  alias    integer_barrier is BarrierType ; 
-  subtype  integer_barrier is BarrierType ; 
-  -- Usage of integer barriers requires resolved_barrier. Initialization to 1 recommended, but not required
-  --   signal barrier1 : resolved_barrier integer := 1 ;     -- using the resolution function
-  --   signal barrier2 : integer_barrier := 1 ;              -- using the subtype that already applies the resolution function
-  procedure WaitForBarrier ( signal Sig : InOut BarrierType ) ;
-  procedure WaitForBarrier ( signal Sig : InOut BarrierType ; signal TimeOut : std_logic ; constant Polarity : in std_logic := '1') ;
-  procedure WaitForBarrier ( signal Sig : InOut BarrierType ; constant TimeOut : time ) ;
-  -- Using separate signals
-  procedure WaitForBarrier2 ( signal SyncOut : out std_logic ; signal SyncIn : in  std_logic ) ;
-  procedure WaitForBarrier2 ( signal SyncOut : out std_logic ; signal SyncInV : in  std_logic_vector ) ;
-
-
-  ------------------------------------------------------------
-  -- WaitForClock
-  --   Sync to Clock - after a delay, after a number of clocks
-  ------------------------------------------------------------
-  procedure WaitForClock ( signal Clk : in std_logic ;  constant Delay : in time ) ;
-  procedure WaitForClock ( signal Clk : in std_logic ;  constant NumberOfClocks : in integer := 1) ;
-  procedure WaitForClock ( signal Clk : in std_logic ;  signal Enable : in boolean ) ;
-  procedure WaitForClock ( signal Clk : in std_logic ;  signal Enable : in std_logic ; constant Polarity : std_logic := '1' ) ;
-
-
-  ------------------------------------------------------------
-  -- WaitForLevel
-  --   Find a signal at a level
-  ------------------------------------------------------------
-  procedure WaitForLevel ( signal A : in boolean ) ;
-  procedure WaitForLevel ( signal A : in std_logic ; Polarity : std_logic := '1' ) ;
-
-  ------------------------------------------------------------
-  -- CreateClock,  CreateReset
-  --   Note these do not exit
-  ------------------------------------------------------------
-  procedure CreateClock (
-    signal   Clk        : inout std_logic ;
-    constant Period     : time ;
-    constant DutyCycle  : real := 0.5
-  )  ;
-
-  procedure CheckClockPeriod (
-    constant AlertLogID : AlertLogIDType ;
-    signal   Clk        : in  std_logic ;
-    constant Period     : time ;
-    constant ClkName    : string := "Clock" ;
-    constant HowMany    : integer := 5
-  ) ;
-
-  procedure CheckClockPeriod (
-    signal   Clk        : in  std_logic ;
-    constant Period     : time ;
-    constant ClkName    : string := "Clock" ;
-    constant HowMany    : integer := 5
-  ) ;
-
-  procedure CreateReset (
-    signal   Reset       : out std_logic ;
-    constant ResetActive : in  std_logic ;
-    signal   Clk         : in  std_logic ;
-    constant Period      :     time ;
-    constant tpd         :     time := 0 ns
-  ) ;
-
-  procedure LogReset (
-    constant AlertLogID  : AlertLogIDType ;
-    signal   Reset       : in  std_logic ;
-    constant ResetActive : in  std_logic ;
-    constant ResetName   : in  string := "Reset" ;
-    constant LogLevel    : in  LogType := ALWAYS
-  ) ;
-
-  procedure LogReset (
-    signal   Reset       : in  std_logic ;
-    constant ResetActive : in  std_logic ;
-    constant ResetName   : in  string := "Reset" ;
-    constant LogLevel    : in  LogType := ALWAYS
-  ) ;
-
-  ------------------------------------------------------------
-  --  Deprecated subprogram names
-  --    Maintaining backward compatibility using aliases
-  ------------------------------------------------------------
-  -- History of RequestTransaction / WaitForTransaction
-  alias RequestAction is RequestTransaction [std_logic, std_logic] ;
-  alias WaitForRequest is WaitForTransaction [std_logic, std_logic, std_logic] ;
-  -- History of WaitForToggle
-  alias WaitOnToggle is WaitForToggle [std_logic] ;
-  -- History of WaitForBarrier
-  alias WayPointBlock is WaitForBarrier [std_logic] ;
-  alias SyncTo is WaitForBarrier2[std_logic, std_logic] ;
-  alias SyncTo is WaitForBarrier2[std_logic, std_logic_vector] ;
-  -- Backward compatible name
-  alias SyncToClk is WaitForClock [std_logic, time] ;
-
-  ------------------------------------------------------------
-  -- Deprecated
-  -- WaitForAck, StrobeAck
-  --   Replaced by WaitForToggle and Toggle
-  ------------------------------------------------------------
-  procedure WaitForAck ( signal Ack : In  std_logic ) ;
-  procedure StrobeAck  ( signal Ack : Out std_logic ) ;
-
-end TbUtilPkg ;
-
--- ~~~~~~~~~~~~~~~~~~~~~~~~~~~~~~~~~~~~~~~~~~~~~~~~~~~~~~~~~~~~~~~~~~~~~~~
--- ~~~~~~~~~~~~~~~~~~~~~~~~~~~~~~~~~~~~~~~~~~~~~~~~~~~~~~~~~~~~~~~~~~~~~~~
-package body TbUtilPkg is
-  type stdulogic_indexby_stdulogic is array (std_ulogic) of std_ulogic;
-
-  ------------------------------------------------------------
-  -- ZeroOneHot, OneHot
-  --   OneHot:      return true if exactly one value is 1
-  --   ZeroOneHot:  return false when more than one value is a 1
-  ------------------------------------------------------------
-  function OneHot ( constant A : in std_logic_vector ) return boolean is
-    variable found_one : boolean := FALSE ;
-  begin
-    for i in A'range loop
-      if A(i) = '1' or A(i) = 'H' then
-        if found_one then
-          return FALSE ;
-        end if ;
-        found_one := TRUE ;
-      end if ;
-    end loop ;
-    return found_one ; -- found a one
-  end function OneHot ;
-
-  function ZeroOneHot ( constant A : in std_logic_vector ) return boolean is
-    variable found_one : boolean := FALSE ;
-  begin
-    for i in A'range loop
-      if A(i) = '1' or A(i) = 'H' then
-        if found_one then
-          return FALSE ;
-        end if ;
-        found_one := TRUE ;
-      end if ;
-    end loop ;
-    return TRUE ;  -- all zero or found a one
-  end function ZeroOneHot ;
-
-  ------------------------------------------------------------
-  -- EdgeRose, EdgeFell, FindRisingEdge, FindFallingEdge
-  ------------------------------------------------------------
-  function EdgeRose ( signal C : in std_logic ) return boolean is
-  begin
-    return  to_x01(C)='1' and to_x01(C'last_value)='0' and C'last_event= 0 sec ;
-  end function EdgeRose ;
-
-  function EdgeFell ( signal C : in std_logic ) return boolean is
-  begin
-    return  to_x01(C)='0' and to_x01(C'last_value)='1' and C'last_event= 0 sec ;
-  end function EdgeFell ;
-
-  function EdgeActive ( signal C : in std_logic; A : std_logic ) return boolean is
-  begin
-    return  to_x01(C)=A and to_x01(C'last_value)=not A and C'last_event= 0 sec ;
-  end function EdgeActive ;
-
-  procedure FindRisingEdge ( signal C : in std_logic) is
-  begin
-    if not EdgeRose(C) then
-      wait until rising_edge(C) ;
-    end if ;
-  end procedure FindRisingEdge ;
-
---!!  Rejected as the semantic is confusing
---!!  procedure FindRisingEdge ( signal C : in std_logic; Count : integer) is
---!!    variable Start : integer := 1 ;
---!!  begin
---!!    if EdgeRose(C) then
---!!      Start := 2 ;
---!!    end if
---!!    for i in Start to Count loop
---!!      wait until rising_edge(C) ;
---!!    end loop ;
---!!  end procedure FindRisingEdge ;
-
-  procedure FindFallingEdge ( signal C : in std_logic ) is
-  begin
-    if not EdgeFell(C) then
-      wait until falling_edge(C) ;
-    end if ;
-  end procedure FindFallingEdge ;
-
-  procedure FindActiveEdge ( signal C : in std_logic; A : std_logic ) is
-  begin
-    if A = '1' then
-      FindRisingEdge(C) ;
-    else
-      FindFallingEdge(C) ;
-    end if ;
-  end procedure FindActiveEdge ;
-
-
-  ------------------------------------------------------------
-  -- MetaTo01
-  --   Convert Meta values to 0
-  ------------------------------------------------------------
-  constant MetaTo01Table : stdulogic_indexby_stdulogic := (
-      '1'     => '1',
-      'H'     => '1',
-      others  => '0'
-  );
-
-  function MetaTo01 ( constant A : in std_ulogic ) return std_ulogic is
-  begin
-    return MetaTo01Table(A) ;
-  end function MetaTo01 ;
-
-  function MetaTo01 ( constant A : in std_ulogic_vector ) return std_ulogic_vector is
-    variable result : std_logic_vector(A'range) ;
-  begin
-    for i in A'range loop
-      result(i) := MetaTo01Table(A(i)) ;
-    end loop ;
-    return result ;
-  end function MetaTo01 ;
-
-  -- Moved  ------------------------------------------------------------
-  -- Moved  -- IfElse
-  -- Moved  --   Crutch until VHDL-2019 conditional initialization
-  -- Moved  --   If condition is true return first parameter otherwise return second
-  -- Moved  ------------------------------------------------------------
-  -- Moved  function IfElse(Expr : boolean ; A, B : std_logic_vector) return std_logic_vector is
-  -- Moved  begin
-  -- Moved    if Expr then
-  -- Moved      return A ;
-  -- Moved    else
-  -- Moved      return B ;
-  -- Moved    end if ;
-  -- Moved  end function IfElse ;
-  -- Moved  
-  -- Moved  function IfElse(Expr : boolean ; A, B : integer) return integer is
-  -- Moved  begin
-  -- Moved    if Expr then
-  -- Moved      return A ;
-  -- Moved    else
-  -- Moved      return B ;
-  -- Moved    end if ;
-  -- Moved  end function IfElse ;
-
-  ------------------------------------------------------------
-  -- RequestTransaction - WaitForTransaction
-  --   RequestTransaction - Transaction initiation in transaction procedure
-  --   WaitForTransaction - Transaction execution control in VC
-  ------------------------------------------------------------
-  ------------------------------------------------------------
-  -- RequestTransaction - WaitForTransaction
-  --   std_logic
-  ------------------------------------------------------------
-  procedure RequestTransaction (
-    signal Rdy  : Out std_logic ;
-    signal Ack  : In  std_logic
-  ) is
-  begin
-    -- Record contains new transaction
-    Rdy        <= '1' ;
-    -- Find Ack low = '0'
-    wait until Ack = '0' ;
-    -- Prepare for Next Transaction
-    Rdy        <= '0' ;
-    -- Transaction Done
-    wait until Ack = '1' ;
-  end procedure RequestTransaction ;
-
-  procedure WaitForTransaction (
-    signal Clk  : In  std_logic ;
-    signal Rdy  : In  std_logic ;
-    signal Ack  : Out std_logic
-  ) is
-    variable AckTime : time ;
-  begin
-    -- End of Previous Cycle.  Signal Done
-    Ack        <= '1' ;               --  #6
-    AckTime    := NOW ;
-    -- Find Start of Transaction
-    wait for 0 ns ; -- Allow Rdy from previous cycle to clear
-    if Rdy /= '1' then                --   #2
-      wait until Rdy = '1' ;
-    else
-      wait for 0 ns ; -- allow Ack to update
-    end if ;
-    -- align to clock if needed (not back-to-back transactions)
-    if NOW /= AckTime then
-      wait until Clk = CLK_ACTIVE ;
-    end if ;
-    -- Model active and owns the record
-    Ack        <= '0' ;               --  #3
-    wait for 0 ns ; -- Allow transactions without time passing
-  end procedure WaitForTransaction ;
-
-  -- Only for clockless models 
-  procedure WaitForTransaction (
-    signal Rdy  : In  std_logic ;
-    signal Ack  : Out std_logic
-  ) is
-  begin
-    -- End of Previous Cycle.  Signal Done
-    Ack        <= '1' ;               --  #6
-    -- Find Start of Transaction
-    wait for 0 ns ; -- Allow Rdy from previous cycle to clear
-    if Rdy /= '1' then                --   #2
-      wait until Rdy = '1' ;
-    end if ;
-    -- Model active and owns the record
-    Ack        <= '0' ;               --  #3
-    wait for 0 ns ; -- allow 0 time transactions
-  end procedure WaitForTransaction ;
-
-  ------------------------------------------------------------
-  -- RequestTransaction - WaitForTransaction
-  --   bit
-  ------------------------------------------------------------
-  procedure RequestTransaction (
-    signal Rdy  : Out bit ;
-    signal Ack  : In  bit
-  ) is
-  begin
-    -- Record contains new transaction
-    Rdy        <= '1' ;
-    -- Find Ack low = '0'
-    wait until Ack = '0' ;
-    -- Prepare for Next Transaction
-    Rdy        <= '0' ;
-    -- Transaction Done
-    wait until Ack = '1' ;
-  end procedure RequestTransaction ;
-
-  procedure WaitForTransaction (
-    signal Clk  : In  std_logic ;
-    signal Rdy  : In  bit ;
-    signal Ack  : Out bit
-  ) is
-    variable AckTime : time ;
-  begin
-    -- End of Previous Cycle.  Signal Done
-    Ack        <= '1' ;               --  #6
-    AckTime    := NOW ;
-    -- Find Start of Transaction
-    wait for 0 ns ; -- Allow Rdy from previous cycle to clear
-    if Rdy /= '1' then                --   #2
-      wait until Rdy = '1' ;
-    else
-      wait for 0 ns ; -- allow Ack to update
-    end if ;
-    -- align to clock if needed (not back-to-back transactions)
-    if NOW /= AckTime then
-      wait until Clk = CLK_ACTIVE ;
-    end if ;
-    -- Model active and owns the record
-    Ack        <= '0' ;               --  #3
-    wait for 0 ns ; -- Allow transactions without time passing
-  end procedure WaitForTransaction ;
-
-  -- Only for clockless models 
-  procedure WaitForTransaction (
-    signal Rdy  : in  bit ;
-    signal Ack  : out bit
-  ) is
-  begin
-    -- End of Previous Cycle.  Signal Done
-    Ack        <= '1' ;               --  #6
-    -- Find Start of Transaction
-    wait for 0 ns ; -- Allow Rdy from previous cycle to clear
-    if Rdy /= '1' then                --   #2
-      wait until Rdy = '1' ;
-    end if ;
-    -- Model active and owns the record
-    Ack        <= '0' ;               --  #3
-    wait for 0 ns ; -- allow 0 time transactions
-  end procedure WaitForTransaction ;
-
-  ------------------------------------------------------------
-  -- RequestTransaction - WaitForTransaction
-  --   integer
-  ------------------------------------------------------------
-  procedure RequestTransaction (
-    signal Rdy     : InOut RdyType ;
-    signal Ack     : In    AckType
-  ) is
-  begin
-    -- Initiate Transaction Request
-    Rdy <= Increment(Rdy) ;
-    wait for 0 ns ;
-
-    -- Wait for Transaction Completion
-    wait until Rdy = Ack ;
-  end procedure RequestTransaction ;
-
-  procedure WaitForTransaction (
-    signal Clk      : In    std_logic ;
-    signal Rdy      : In    RdyType ;
-    signal Ack      : InOut AckType
-  ) is
-  begin
-    -- End of Previous Cycle.  Signal Done
-    Ack <= Increment(Ack) ;
-
-    -- Find Start of Transaction
-    wait until Ack /= Rdy ;
-
-    -- Align to clock if needed (not back-to-back transactions)
-    if not EdgeActive(Clk, CLK_ACTIVE) then
-      wait until Clk = CLK_ACTIVE ;
-    end if ;
-  end procedure WaitForTransaction ;
-
-  -- Only for clockless models 
-  procedure WaitForTransaction (
-    signal Rdy      : In    RdyType ;
-    signal Ack      : InOut AckType
-  ) is
-  begin
-    -- End of Previous Cycle.  Signal Done
-    Ack <= Increment(Ack) ;
-
-    -- Find Start of Transaction
-    wait until Ack /= Rdy ;
-  end procedure WaitForTransaction ;
-
-  ------------------------------------------------------------
-  -- WaitForTransaction 
-  --   Specializations for interrupt handling
-  ------------------------------------------------------------
-  procedure WaitForTransaction (
-    signal   Clk       : In  std_logic ;
-    signal   Rdy       : In  std_logic ;
-    signal   Ack       : Out std_logic ;
-    signal   TimeOut   : In  std_logic ;
-    constant Polarity  : In  std_logic := '1'
-  ) is
-    variable AckTime : time ;
-    variable FoundRdy : boolean ;
-  begin
-    -- End of Previous Cycle.  Signal Done
-    Ack        <= '1' ;               --  #6
-    AckTime    := NOW ;
-    -- Find Ready or Time out
-    wait for 0 ns ; -- Allow Rdy from previous cycle to clear
-    if (Rdy /= '1' and TimeOut /= Polarity) then
-      wait until Rdy = '1' or TimeOut = Polarity ;
-    end if ;
-    FoundRdy := Rdy = '1' ;
-    -- align to clock if Rdy or TimeOut does not happen within delta cycles from Ack
-    if NOW /= AckTime then
-      wait until Clk = CLK_ACTIVE ;
-    end if ;
-    if FoundRdy then
-      -- Model active and owns the record
-      Ack        <= '0' ;             --  #3
-      wait for 0 ns ; -- Allow transactions without time passing
-    end if ;
-  end procedure WaitForTransaction ;
-
-  -- Variation for model that stops waiting when IntReq is asserted
-  -- Intended for models that need to switch between instruction streams
-  -- such as a CPU when interrupt is pending
-  procedure WaitForTransactionOrIrq (
-    signal Clk     : In  std_logic ;
-    signal Rdy     : In  std_logic ;
-    signal IntReq  : In  std_logic
-  ) is
-    variable AckTime : time ;
-    constant POLARITY : std_logic := '1' ;
-  begin
-    AckTime    := NOW ;
-    -- Find Ready or Time out
-    wait for 0 ns ; -- allow Rdy from previous cycle to clear
-    if (Rdy /= '1' and IntReq /= POLARITY) then
-      wait until Rdy = '1' or IntReq = POLARITY ;
-    else
-      wait for 0 ns ; -- allow Ack to update
-   end if ;
-    -- align to clock if Rdy or IntReq does not happen within delta cycles from Ack
-    if NOW /= AckTime then
-      wait until Clk = CLK_ACTIVE ;
-    end if ;
-  end procedure ;
-
-  -- Set Ack to Model starting value
-  -- Pairs with WaitForTransactionOrIrq above
-  procedure StartTransaction  ( signal Ack : Out std_logic ) is
-  begin
-    Ack        <= '0' ;
-    wait for 0 ns ; -- Allow transactions without time passing
-  end procedure StartTransaction ;
-
-  -- Set Ack to Model finishing value
-  -- Pairs with WaitForTransactionOrIrq above
-  procedure FinishTransaction ( signal Ack : Out std_logic ) is
-  begin
-    -- End of Cycle
-    Ack        <= '1' ;
-    wait for 0 ns ; -- Allow Ack to update
-  end procedure FinishTransaction ;
-
-  -- If a transaction is pending, return true
-  --   Used to detect presence of transaction stream,
-  --   such as an interrupt handler
-  function TransactionPending (
-    signal Rdy     : In  std_logic
-  ) return boolean is
-  begin
-    return Rdy = '1' ;
-  end function TransactionPending ;
-
-  ------------------------------------------------------------
-  -- WaitForTransaction - RdyType/AckType 
-  --   Specializations for interrupt handling
-  ------------------------------------------------------------
-  -- Intended for models that need to switch between instruction streams
-  -- such as a CPU when interrupt is pending
-  procedure WaitForTransactionOrIrq (
-    signal   Clk      : In  std_logic ;
-    signal   Rdy      : In  RdyType ;
-    signal   Ack      : In  AckType ;
-    signal   IntReq   : In  std_logic ;
-    constant POLARITY : In  std_logic := '1' 
-  ) is
-  begin
-    if (Ack = Rdy and IntReq /= POLARITY) then
-      wait until Ack /= Rdy or IntReq = POLARITY ;
-   end if ;
-    -- Align to clock if needed (not back-to-back transactions)
-    if not EdgeActive(Clk, CLK_ACTIVE) then
-      wait until Clk = CLK_ACTIVE ;
-    end if ;
-  end procedure ;
-
-  -- Set Ack to Model starting value
-  -- Pairs with WaitForTransactionOrIrq above
---  procedure StartTransaction  ( signal Ack : Out AckType ) is
---  begin
---    Null ; -- Do nothing
---  end procedure StartTransaction ;
-
-  -- Set Ack to Model finishing value
-  -- Pairs with WaitForTransactionOrIrq above
-  procedure FinishTransaction ( signal Ack : InOut AckType ) is
-  begin
-    -- End of Cycle
-    Ack <= Increment(Ack) ;
-    wait for 0 ns ; -- allow Ack to update - required for WaitForTransactionOrIrq
-  end procedure FinishTransaction ;
-
-  -- If a transaction is pending, return true
-  --   Used to detect presence of transaction stream,
-  --   such as an interrupt handler
-  function TransactionPending (
-    signal Rdy     : In  RdyType ;
-    signal Ack     : In  AckType
-  ) return boolean is
-  begin
-    return Rdy /= Ack ;
-  end function TransactionPending ;
-
-
-  ------------------------------------------------------------
-  -- Toggle, WaitForToggle
-  --   Used for communicating between processes
-  ------------------------------------------------------------
-  constant toggle_sl_table : stdulogic_indexby_stdulogic := (
-      '0'     => '1',
-      'L'     => '1',
-      others  => '0'
-  );
-
-  procedure Toggle (
-    signal Sig        : InOut std_logic ;
-    constant DelayVal : time
-  ) is
-    variable iDelayVal : time ;
-  begin
-    if DelayVal > t_sim_resolution then
-      iDelayVal := DelayVal - t_sim_resolution ;
-    else
-      iDelayVal := 0 sec ;
-      AlertIf(OSVVM_ALERTLOG_ID, DelayVal < 0 sec, "osvvm.TbUtilPkg.Toggle: Delay value < 0 ns") ;
-    end if ;
-    Sig <= toggle_sl_table(Sig) after iDelayVal ;
-  end procedure Toggle ;
-
-  procedure Toggle ( signal Sig : InOut std_logic ) is
-  begin
-    Sig <= toggle_sl_table(Sig) ;
-  end procedure Toggle ;
-
-  procedure ToggleHS ( signal Sig : InOut std_logic ) is
-  begin
-    Sig    <= toggle_sl_table(Sig) ;
-    wait for 0 ns ;  -- Sig toggles
-    wait for 0 ns ;  -- new values updated into record
-  end procedure ToggleHS ;
-
-  function IsToggle ( signal Sig : In std_logic ) return boolean is
-  begin
-    return Sig'event ;
-  end function IsToggle ;
-
-  procedure WaitForToggle ( signal Sig : In std_logic ) is
-  begin
-    wait on Sig ;
-  end procedure WaitForToggle ;
-
-  -- Bit type versions
-  procedure Toggle ( signal Sig : InOut bit ; constant DelayVal : time ) is
-    variable iDelayVal : time ;
-  begin
-    if DelayVal > t_sim_resolution then
-      iDelayVal := DelayVal - t_sim_resolution ;
-    else
-      iDelayVal := 0 sec ;
-      AlertIf(OSVVM_ALERTLOG_ID, DelayVal < 0 sec,
-         "osvvm.TbUtilPkg.Toggle: Delay value < 0 ns", WARNING) ;
-    end if ;
-    Sig <= not Sig after iDelayVal ;
-  end procedure Toggle ;
-
-  procedure Toggle ( signal Sig : InOut bit ) is
-  begin
-    Sig <= not Sig ;
-  end procedure Toggle ;
-
-  procedure ToggleHS ( signal Sig : InOut bit ) is
-  begin
-    Sig    <= not Sig ;
-    wait for 0 ns ;  -- Sig toggles
-    wait for 0 ns ;  -- new values updated into record
-  end procedure ToggleHS ;
-
-  function IsToggle ( signal Sig : In bit ) return boolean is
-  begin
-    return Sig'event ;
-  end function IsToggle ;
-
-  procedure WaitForToggle ( signal Sig : In bit ) is
-  begin
-    wait on Sig ;
-  end procedure WaitForToggle ;
-
-  -- Integer type versions
-  procedure Increment (signal Sig : InOut integer ; constant RollOverValue : in integer := 0) is
-  begin
---!!    if Sig = integer'high then
-    if Sig = 2**30-1 then -- for consistency with function increment
-      Sig <= RollOverValue ;
-    else
-      Sig <= Sig + 1 ;
-    end if ;
-  end procedure Increment ;
-
-  function Increment (constant Sig : in integer ; constant Amount : in integer := 1) return integer is
-  begin
---! Sig = integer'high - Amount + 1 ;
-    return (Sig + Amount) mod 2**30 ;
-  end function Increment ;
-
-  procedure WaitForToggle ( signal Sig : In integer ) is
-  begin
-    wait on Sig ;
-  end procedure WaitForToggle ;
-
-  ------------------------------------------------------------
-  -- WaitForBarrier
-  --   Barrier Synchronization
-  --   Multiple processes call it, it finishes when all have called it
-  ------------------------------------------------------------
-  procedure WaitForBarrier ( signal Sig : InOut std_logic ) is
-  begin
-    Sig <= 'H' ;
-    -- Wait until all processes set Sig to H
-    -- Level check not necessary since last value /= H yet
-    wait until Sig = 'H' ;
-    -- Deactivate and propagate to allow back to back calls
-    Sig <= '0' ;
-    wait for 0 ns ;
-  end procedure WaitForBarrier ;
-
-  procedure WaitForBarrier ( signal Sig : InOut std_logic ; signal TimeOut : std_logic ; constant Polarity : in std_logic := '1') is
-  begin
-    Sig <= 'H' ;
-    -- Wait until all processes set Sig to H
-    -- Level check not necessary since last value /= H yet
-    wait until Sig = 'H' or TimeOut = Polarity ;
-    -- Deactivate and propagate to allow back to back calls
-    Sig <= '0' ;
-    wait for 0 ns ;
-  end procedure WaitForBarrier ;
-
-  procedure WaitForBarrier ( signal Sig : InOut std_logic ; constant TimeOut : time ) is
-  begin
-    Sig <= 'H' ;
-    -- Wait until all processes set Sig to H
-    -- Level check not necessary since last value /= H yet
-    wait until Sig = 'H' for TimeOut ;
-    -- Deactivate and propagate to allow back to back calls
-    Sig <= '0' ;
-    wait for 0 ns ;
-  end procedure WaitForBarrier ;
-
-  ------------------------------------------------------------
-  -- resolved_barrier
-  -- summing resolution used in conjunction with integer based barriers
-  function resolved_barrier ( s : integer_vector ) return integer is
-    variable result : integer := 0 ;
-  begin
-    for i in s'RANGE loop
---      if s(i) /= integer'left then
---        result := result + s(i);
---      else
-      if s(i) /= 0 then
-        result := result + 1;  -- removes the initialization requirement
-      end if ;
-    end loop ;
-    return result ;
-  end function resolved_barrier ;
-
-  -- Usage of integer barriers requires resolved_barrier. Initialization to 1 recommended, but not required
-  --   signal barrier1 : resolved_barrier integer := 1 ;     -- using the resolution function
-  --   signal barrier2 : integer_barrier := 1 ;              -- using the subtype that already applies the resolution function
-  procedure WaitForBarrier ( signal Sig : InOut BarrierType ) is
-  begin
-    Sig <= 0 ;
-    -- Wait until all processes set Sig to 0
-    -- Level check not necessary since last value /= 0 yet
-    wait until Sig = 0  ;
-    -- Deactivate and propagate to allow back to back calls
-    Sig <= 1 ;
-    wait for 0 ns ;
-  end procedure WaitForBarrier ;
-
-  procedure WaitForBarrier ( signal Sig : InOut BarrierType ; signal TimeOut : std_logic ; constant Polarity : in std_logic := '1') is
-  begin
-    Sig <= 0 ;
-    -- Wait until all processes set Sig to 0
-    -- Level check not necessary since last value /= 0 yet
-    wait until Sig = 0 or TimeOut = Polarity ;
-    -- Deactivate and propagate to allow back to back calls
-    Sig <= 1 ;
-    wait for 0 ns ;
-  end procedure WaitForBarrier ;
-
-  procedure WaitForBarrier ( signal Sig : InOut BarrierType ; constant TimeOut : time ) is
-  begin
-    Sig <= 0 ;
-    -- Wait until all processes set Sig to 0
-    -- Level check not necessary since last value /= 0 yet
-    wait until Sig = 0 for TimeOut ;
-    -- Deactivate and propagate to allow back to back calls
-    Sig <= 1 ;
-    wait for 0 ns ;
-  end procedure WaitForBarrier ;
-
-  -- Using separate signals
-  procedure WaitForBarrier2 ( signal SyncOut : out std_logic ; signal SyncIn : in  std_logic ) is
-  begin
-    -- Activate Rdy
-    SyncOut <= '1' ;
-    -- Make sure our Rdy is seen
-    wait for 0 ns ;
-    -- Wait until other process' Rdy is at level 1
-    if SyncIn /= '1' then
-       wait until SyncIn = '1' ;
-    end if ;
-    -- Deactivate Rdy
-    SyncOut <= '0' ;
-  end procedure WaitForBarrier2 ;
-
-  procedure WaitForBarrier2 ( signal SyncOut : out std_logic ; signal SyncInV : in  std_logic_vector ) is
-    constant ALL_ONE : std_logic_vector(SyncInV'Range) := (others => '1');
-  begin
-    -- Activate Rdy
-    SyncOut <= '1' ;
-    -- Make sure our Rdy is seen
-    wait for 0 ns ;
-    -- Wait until all other process' Rdy is at level 1
-    if SyncInV /= ALL_ONE then
-       wait until SyncInV = ALL_ONE ;
-    end if ;
-    -- Deactivate Rdy
-    SyncOut <= '0' ;
-  end procedure WaitForBarrier2 ;
-
-
-  ------------------------------------------------------------
-  -- WaitForClock
-  --   Sync to Clock - after a delay, after a number of clocks
-  ------------------------------------------------------------
-  procedure WaitForClock ( signal Clk : in std_logic ;  constant Delay : in time ) is
-  begin
-    if delay > t_sim_resolution then
-      wait for delay - t_sim_resolution ;
-    end if ;
-    wait until Clk = CLK_ACTIVE ;
-  end procedure WaitForClock ;
-
-  procedure WaitForClock ( signal Clk : in std_logic ;  constant NumberOfClocks : in integer := 1) is
-  begin
-    for i in 1 to NumberOfClocks loop
-      wait until Clk = CLK_ACTIVE ;
-    end loop ;
-  end procedure WaitForClock ;
-
-  procedure WaitForClock ( signal Clk : in std_logic ;  signal Enable : in boolean ) is
-  begin
-    wait on Clk until Clk = CLK_ACTIVE and Enable ;
-  end procedure WaitForClock ;
-
-  procedure WaitForClock ( signal Clk : in std_logic ;  signal Enable : in std_logic ; constant Polarity : std_logic := '1' ) is
-  begin
-    wait on Clk until Clk = CLK_ACTIVE and Enable = Polarity ;
-  end procedure WaitForClock ;
-
-
-  ------------------------------------------------------------
-  -- WaitForLevel
-  --   Find a signal at a level
-  ------------------------------------------------------------
-  procedure WaitForLevel ( signal A : in boolean ) is
-  begin
-    if not A then
-      wait until A ;
-    end if ;
-  end procedure WaitForLevel ;
-
-  procedure WaitForLevel ( signal A : in std_logic ; Polarity : std_logic := '1' ) is
-  begin
-    if A /= Polarity then
-      -- wait on A until A = Polarity ;
-      if Polarity = '1' then
-        wait until A = '1' ;
-      else
-        wait until A = '0' ;
-      end if ;
-    end if ;
-  end procedure WaitForLevel ;
-
-
-  ------------------------------------------------------------
-  -- CreateClock,  CreateReset
-  --   Note these do not exit
-  ------------------------------------------------------------
-  procedure CreateClock (
-    signal   Clk        : inout std_logic ;
-    constant Period     : time ;
-    constant DutyCycle  : real := 0.5
-  ) is
-    constant HIGH_TIME : time := Period * DutyCycle ;
-    constant LOW_TIME  : time := Period - HIGH_TIME ;
-  begin
-    if HIGH_TIME = LOW_TIME then
- --     -- Set a 1 if not initialized, otherwise use initialized value.
- --     if Clk = 'U' then 
- --       Clk <= '1' ; 
- --       wait for 0 ns ; 
- --     end if  ;
-      loop
-        Clk <= toggle_sl_table(Clk) after HIGH_TIME ;
-        wait on Clk ;
-      end loop ;
-    else
-      -- Schedule s.t. all assignments after the first occur on delta cycle 0
-      Clk <= '0', '1' after LOW_TIME ;
-      wait for period - t_sim_resolution ; -- allows after on future Clk <= '0'
-      loop
-        Clk <= '0' after t_sim_resolution, '1' after LOW_TIME + t_sim_resolution ;
-        wait for period ;
-      end loop ;
-    end if ;
-  end procedure CreateClock ;
-
-  procedure CheckClockPeriod (
-    constant AlertLogID : AlertLogIDType ;
-    signal   Clk        : in  std_logic ;
-    constant Period     : time ;
-    constant ClkName    : string := "Clock" ;
-    constant HowMany    : integer := 5
-  ) is
-    variable LastLogTime, ObservedPeriod : time ;
-  begin
-    wait until EdgeActive(Clk, CLK_ACTIVE) ;
-    LastLogTime := now ;
-    -- Check First HowMany clocks
-    for i in 1 to HowMany loop
-      wait until Clk = CLK_ACTIVE ;
-      ObservedPeriod := now - LastLogTime ;
-      AffirmIf(AlertLogID, ObservedPeriod = Period,
-         "CheckClockPeriod: " & ClkName & " Period: " & to_string(ObservedPeriod, GetOsvvmDefaultTimeUnits) &
-         " = Expected " & to_string(Period, GetOsvvmDefaultTimeUnits)) ;
-      LastLogTime := now ;
-     end loop ;
-     wait ;
-  end procedure CheckClockPeriod ;
-
-  procedure CheckClockPeriod (
-    signal   Clk        : in  std_logic ;
-    constant Period     : time ;
-    constant ClkName    : string := "Clock" ;
-    constant HowMany    : integer := 5
-  ) is
-  begin
-    CheckClockPeriod (
-      AlertLogID => ALERTLOG_DEFAULT_ID,
-      Clk        => Clk,
-      Period     => Period,
-      ClkName    => ClkName,
-      HowMany    => HowMany
-    ) ;
-  end procedure CheckClockPeriod ;
-
-  procedure CreateReset (
-    signal   Reset       : out std_logic ;
-    constant ResetActive : in  std_logic ;
-    signal   Clk         : in  std_logic ;
-    constant Period      :     time ;
-    constant tpd         :     time := 0 ns
-  ) is
-  begin
-    wait until EdgeActive(Clk, CLK_ACTIVE) ;
-    Reset <= ResetActive after tpd ;
-    wait for Period - t_sim_resolution ;
-    wait until Clk = CLK_ACTIVE ;
-    Reset <= not ResetActive after tpd ;
-    wait ;
-  end procedure CreateReset ;
-
-  procedure LogReset (
-    constant AlertLogID  : AlertLogIDType ;
-    signal   Reset       : in  std_logic ;
-    constant ResetActive : in  std_logic ;
-    constant ResetName   : in  string := "Reset" ;
-    constant LogLevel    : in  LogType := ALWAYS
-  ) is
-  begin
-    -- Does not log the value of Reset at time 0.
-    for_ever : loop
-      wait on Reset ;
-      if Reset = ResetActive then
-        LOG(AlertLogID, ResetName & " now active", INFO) ;
-        print("") ;
-      elsif Reset = not ResetActive then
-        LOG(AlertLogID, ResetName & " now inactive", INFO) ;
-        print("") ;
-      else
-        LOG(AlertLogID, ResetName & " = " & to_string(Reset), INFO) ;
-        print("") ;
-      end if ;
-    end loop for_ever ;
-  end procedure LogReset ;
-
-  procedure LogReset (
-    signal   Reset       : in  std_logic ;
-    constant ResetActive : in  std_logic ;
-    constant ResetName   : in  string := "Reset" ;
-    constant LogLevel    : in  LogType := ALWAYS
-  ) is
-  begin
-    LogReset (
-      AlertLogID  => ALERTLOG_DEFAULT_ID,
-      Reset       => Reset,
-      ResetActive => ResetActive,
-      ResetName   => ResetName,
-      LogLevel    => LogLevel
-    ) ;
-  end procedure LogReset ;
-
-  ------------------------------------------------------------
-  -- Deprecated
-  -- WaitForAck, StrobeAck
-  --   Replaced by WaitForToggle and Toggle
-  ------------------------------------------------------------
-  procedure WaitForAck ( signal Ack : In  std_logic ) is
-  begin
-    -- Wait for Model to be done
-    wait until Ack = '1' ;
-    wait for 0 ns ;
-  end procedure ;
-
-  procedure StrobeAck  ( signal Ack  : Out std_logic ) is
-  begin
-    -- Model done, drive rising edge on Ack
-    Ack        <= '0' ;
-    wait for 0 ns ;
-    Ack        <= '1' ;
-    wait for 0 ns ;
-  end procedure ;
-
-
-end TbUtilPkg ;
->>>>>>> 1915f6aa
+--
+--  File Name:         TbUtilPkg.vhd
+--  Design Unit Name:  TbUtilPkg
+--  Revision:          STANDARD VERSION
+--
+--  Maintainer:        Jim Lewis      email:  jim@SynthWorks.com 
+--  Contributor(s):            
+--     Jim Lewis      email:  jim@SynthWorks.com   
+--
+--  Package Defines
+--    
+--  Developed for: 
+--        SynthWorks Design Inc. 
+--        VHDL Training Classes
+--        11898 SW 128th Ave.  Tigard, Or  97223
+--        http://www.SynthWorks.com
+--
+--  Revision History:
+--    Date      Version    Description
+--    11/1999:  0.1        Initial revision
+--                         Numerous revisions for VHDL Testbenches and Verification
+--    10/2013   2013.10    Split out Text Utilities
+--    11/2016   2016.11    First Public Release Version
+--                         Updated naming for consistency.
+--    04/2018   2018.04    Added RequestTransaction, WaitForTransaction, Toggle, WaitForToggle for bit.
+--                         Added Increment and WaitForToggle for integer.
+--    08/2018   2018.08    Updated WaitForTransaction to allow 0 time transactions
+--    01/2020   2020.01    Updated Licenses to Apache
+--
+--
+--  This file is part of OSVVM.
+--  
+--  Copyright (c) 1999 - 2020 by SynthWorks Design Inc.  
+--  
+--  Licensed under the Apache License, Version 2.0 (the "License");
+--  you may not use this file except in compliance with the License.
+--  You may obtain a copy of the License at
+--  
+--      https://www.apache.org/licenses/LICENSE-2.0
+--  
+--  Unless required by applicable law or agreed to in writing, software
+--  distributed under the License is distributed on an "AS IS" BASIS,
+--  WITHOUT WARRANTIES OR CONDITIONS OF ANY KIND, either express or implied.
+--  See the License for the specific language governing permissions and
+--  limitations under the License.
+--  
+
+library ieee ;
+  use ieee.std_logic_1164.all ;
+  
+library osvvm ; 
+  use osvvm.AlertLogPkg.all ;
+  use osvvm.TranscriptPkg.all ; 
+
+package TbUtilPkg is
+
+  constant CLK_ACTIVE : std_logic := '1' ; 
+
+  constant t_sim_resolution : time := std.env.resolution_limit ;  -- VHDL-2008
+  -- constant t_sim_resolution : time := 1 ns ;  -- for non VHDL-2008 simulators
+
+  ------------------------------------------------------------
+  -- ZeroOneHot, OneHot
+  --   OneHot:      return true if exactly one value is 1
+  --   ZeroOneHot:  return false when more than one value is a 1
+  ------------------------------------------------------------
+  function OneHot ( constant A : in std_logic_vector ) return boolean ;  
+  function ZeroOneHot ( constant A : in std_logic_vector ) return boolean ;  
+
+
+  ------------------------------------------------------------
+  -- RequestTransaction
+  --   Transaction initiation side of handshaking
+  --   Pairs with WaitForTransaction or one of its variations
+  ------------------------------------------------------------
+  procedure RequestTransaction (
+    signal Rdy  : Out std_logic ;
+    signal Ack  : In  std_logic 
+  ) ;
+
+  procedure RequestTransaction (
+    signal Rdy  : Out bit ;
+    signal Ack  : In  bit 
+  ) ;
+  
+  ------------------------------------------------------------
+  -- WaitForTransaction
+  --   Model side of handshaking
+  --   Pairs with RequestTransaction 
+  ------------------------------------------------------------
+  procedure WaitForTransaction (
+    signal Clk  : In  std_logic ;
+    signal Rdy  : In  std_logic ;
+    signal Ack  : Out std_logic 
+  ) ;
+  
+  procedure WaitForTransaction (
+    signal Clk  : In  std_logic ;
+    signal Rdy  : In  bit ;
+    signal Ack  : Out bit 
+  ) ;
+
+  procedure WaitForTransaction (
+    signal   Clk       : In  std_logic ;
+    signal   Rdy       : In  std_logic ;
+    signal   Ack       : Out std_logic ;
+    signal   TimeOut   : In  std_logic ;
+    constant Polarity  : In  std_logic := '1' 
+  ) ;
+  
+  -- Variation for model that stops waiting when IntReq is asserted
+  -- Intended for models that need to switch between instruction streams
+  -- such as a CPU when interrupt is pending
+  procedure WaitForTransactionOrIrq (
+    signal Clk     : In  std_logic ;
+    signal Rdy     : In  std_logic ;
+    signal IntReq  : In  std_logic 
+  ) ;
+
+  -- Set Ack to Model starting value
+  procedure StartTransaction  ( signal Ack : Out std_logic ) ; 
+  -- Set Ack to Model finishing value
+  procedure FinishTransaction ( signal Ack : Out std_logic ) ; 
+  -- If a transaction is pending, return true
+  function TransactionPending ( signal Rdy : In  std_logic ) return boolean ;
+
+  -- Variation for clockless models
+  procedure WaitForTransaction ( 
+    signal Rdy : In  std_logic ; 
+    signal Ack : Out std_logic 
+  ) ;
+
+
+  ------------------------------------------------------------
+  -- Toggle, WaitForToggle
+  --   Used for communicating between processes
+  ------------------------------------------------------------
+  procedure Toggle (
+    signal Sig        : InOut std_logic ;
+    constant DelayVal : time  
+  ) ;
+  procedure Toggle ( signal Sig : InOut std_logic ) ;
+  procedure ToggleHS ( signal Sig : InOut std_logic ) ;
+  function  IsToggle ( signal Sig : In std_logic ) return boolean ; 
+  procedure WaitForToggle ( signal Sig : In std_logic ) ;
+  
+  -- Bit type versions
+  procedure Toggle ( signal Sig : InOut bit ; constant DelayVal : time ) ;
+  procedure Toggle ( signal Sig : InOut bit ) ;
+  procedure ToggleHS ( signal Sig : InOut bit ) ;
+  function  IsToggle ( signal Sig : In bit ) return boolean ; 
+  procedure WaitForToggle ( signal Sig : In bit ) ;
+  
+  -- Integer type versions
+  procedure Increment ( signal Sig : InOut integer ; constant RollOverValue : in integer := 0) ;
+  procedure WaitForToggle ( signal Sig : In integer ) ;
+
+
+  ------------------------------------------------------------
+  -- WaitForBarrier
+  --   Barrier Synchronization
+  --   Multiple processes call it, it finishes when all have called it
+  ------------------------------------------------------------
+  procedure WaitForBarrier ( signal Sig : InOut std_logic ) ;
+  procedure WaitForBarrier ( signal Sig : InOut std_logic ; signal TimeOut : std_logic ; constant Polarity : in std_logic := '1') ;
+  procedure WaitForBarrier ( signal Sig : InOut std_logic ; constant TimeOut : time ) ;
+  -- resolved_barrier : summing resolution used in conjunction with integer based barriers
+  function resolved_barrier ( s : integer_vector ) return integer ; 
+  subtype  integer_barrier is resolved_barrier integer ; 
+  -- Usage of integer barriers requires resolved_barrier. Initialization to 1 recommended, but not required
+  --   signal barrier1 : resolved_barrier integer := 1 ;     -- using the resolution function
+  --   signal barrier2 : integer_barrier := 1 ;              -- using the subtype that already applies the resolution function
+  procedure WaitForBarrier ( signal Sig : InOut integer ) ;  
+  procedure WaitForBarrier ( signal Sig : InOut integer ; signal TimeOut : std_logic ; constant Polarity : in std_logic := '1') ;
+  procedure WaitForBarrier ( signal Sig : InOut integer ; constant TimeOut : time ) ;
+  -- Using separate signals
+  procedure WaitForBarrier2 ( signal SyncOut : out std_logic ; signal SyncIn : in  std_logic ) ;
+  procedure WaitForBarrier2 ( signal SyncOut : out std_logic ; signal SyncInV : in  std_logic_vector ) ;
+
+  
+  ------------------------------------------------------------
+  -- WaitForClock
+  --   Sync to Clock - after a delay, after a number of clocks
+  ------------------------------------------------------------
+  procedure WaitForClock ( signal Clk : in std_logic ;  constant Delay : in time ) ; 
+  procedure WaitForClock ( signal Clk : in std_logic ;  constant NumberOfClocks : in integer := 1) ; 
+  procedure WaitForClock ( signal Clk : in std_logic ;  signal Enable : in boolean ) ; 
+  procedure WaitForClock ( signal Clk : in std_logic ;  signal Enable : in std_logic ; constant Polarity : std_logic := '1' ) ;
+
+
+  ------------------------------------------------------------
+  -- WaitForLevel
+  --   Find a signal at a level
+  ------------------------------------------------------------
+  procedure WaitForLevel ( signal A : in boolean ) ;
+  procedure WaitForLevel ( signal A : in std_logic ; Polarity : std_logic := '1' ) ; 
+
+  procedure WaitForLevelTimeout ( signal A : in boolean ; constant TimeOut : time; variable TimeOutReached : out boolean);
+  procedure WaitForLevelTimeout ( signal A : in std_logic ; constant TimeOut : time; variable TimeOutReached : out boolean; constant Polarity : std_logic := '1');
+
+  ------------------------------------------------------------
+  -- CreateClock,  CreateReset
+  --   Note these do not exit
+  ------------------------------------------------------------
+  procedure CreateClock ( 
+    signal   Clk        : inout std_logic ; 
+    constant Period     : time ; 
+    constant DutyCycle  : real := 0.5 
+  )  ; 
+  
+  procedure CheckClockPeriod ( 
+    constant AlertLogID : AlertLogIDType ; 
+    signal   Clk        : in  std_logic ; 
+    constant Period     : time ;
+    constant ClkName    : string := "Clock" ;
+    constant HowMany    : integer := 5
+  ) ; 
+  
+  procedure CheckClockPeriod ( 
+    signal   Clk        : in  std_logic ; 
+    constant Period     : time ;
+    constant ClkName    : string := "Clock" ;
+    constant HowMany    : integer := 5
+  ) ; 
+
+  procedure CreateReset ( 
+    signal   Reset       : out std_logic ; 
+    constant ResetActive : in  std_logic ; 
+    signal   Clk         : in  std_logic ; 
+    constant Period      :     time ; 
+    constant tpd         :     time 
+  ) ;
+  
+  procedure LogReset ( 
+    constant AlertLogID  : AlertLogIDType ; 
+    signal   Reset       : in  std_logic ; 
+    constant ResetActive : in  std_logic ;
+    constant ResetName   : in  string := "Reset" ;
+    constant LogLevel    : in  LogType := ALWAYS
+  ) ;
+
+  procedure LogReset ( 
+    signal   Reset       : in  std_logic ; 
+    constant ResetActive : in  std_logic ;
+    constant ResetName   : in  string := "Reset" ;
+    constant LogLevel    : in  LogType := ALWAYS
+  ) ;
+  
+  ------------------------------------------------------------
+  --  Deprecated subprogram names
+  --    Maintaining backward compatibility using aliases
+  ------------------------------------------------------------
+  -- History of RequestTransaction / WaitForTransaction
+  alias RequestAction is RequestTransaction [std_logic, std_logic] ;
+  alias WaitForRequest is WaitForTransaction [std_logic, std_logic, std_logic] ;
+  -- History of WaitForToggle
+  alias WaitOnToggle is WaitForToggle [std_logic] ;
+  -- History of WaitForBarrier 
+  alias WayPointBlock is WaitForBarrier [std_logic] ;
+  alias SyncTo is WaitForBarrier2[std_logic, std_logic] ;
+  alias SyncTo is WaitForBarrier2[std_logic, std_logic_vector] ;
+  -- Backward compatible name  
+  alias SyncToClk is WaitForClock [std_logic, time] ;
+
+
+  ------------------------------------------------------------
+  -- Deprecated
+  -- WaitForAck, StrobeAck
+  --   Replaced by WaitForToggle and Toggle
+  ------------------------------------------------------------
+  procedure WaitForAck ( signal Ack : In  std_logic ) ;
+  procedure StrobeAck  ( signal Ack : Out std_logic ) ;
+  
+end TbUtilPkg ;
+
+-- ~~~~~~~~~~~~~~~~~~~~~~~~~~~~~~~~~~~~~~~~~~~~~~~~~~~~~~~~~~~~~~~~~~~~~~~
+-- ~~~~~~~~~~~~~~~~~~~~~~~~~~~~~~~~~~~~~~~~~~~~~~~~~~~~~~~~~~~~~~~~~~~~~~~
+package body TbUtilPkg is 
+
+  ------------------------------------------------------------
+  -- ZeroOneHot, OneHot
+  --   OneHot:      return true if exactly one value is 1
+  --   ZeroOneHot:  return false when more than one value is a 1
+  ------------------------------------------------------------
+  function OneHot ( constant A : in std_logic_vector ) return boolean is
+    variable found_one : boolean := FALSE ;
+  begin
+    for i in A'range loop 
+      if A(i) = '1' or A(i) = 'H' then 
+        if found_one then 
+          return FALSE ; 
+        end if ; 
+        found_one := TRUE ;
+      end if ; 
+    end loop ;
+    return found_one ; -- found a one
+  end function OneHot ; 
+  
+  function ZeroOneHot ( constant A : in std_logic_vector ) return boolean is  
+    variable found_one : boolean := FALSE ;
+  begin
+    for i in A'range loop 
+      if A(i) = '1' or A(i) = 'H' then 
+        if found_one then 
+          return FALSE ; 
+        end if ; 
+        found_one := TRUE ;
+      end if ; 
+    end loop ;
+    return TRUE ;  -- all zero or found a one
+  end function ZeroOneHot ; 
+
+
+  ------------------------------------------------------------
+  -- RequestTransaction
+  --   Transaction initiation side of handshaking
+  --   Pairs with WaitForTransaction or one of its variations
+  ------------------------------------------------------------
+  procedure RequestTransaction (
+    signal Rdy  : Out std_logic ;
+    signal Ack  : In  std_logic 
+  ) is
+  begin
+    -- Record contains new transaction
+    Rdy        <= '1' ;
+    -- Find Ack low = '0' 
+    wait until Ack = '0' ;
+    -- Prepare for Next Transaction
+    Rdy        <= '0' ;
+    -- Transaction Done
+    wait until Ack = '1' ;        
+  end procedure RequestTransaction ;
+
+  procedure RequestTransaction (
+    signal Rdy  : Out bit ;
+    signal Ack  : In  bit 
+  ) is
+  begin
+    -- Record contains new transaction
+    Rdy        <= '1' ;
+    -- Find Ack low = '0' 
+    wait until Ack = '0' ;
+    -- Prepare for Next Transaction
+    Rdy        <= '0' ;
+    -- Transaction Done
+    wait until Ack = '1' ;        
+  end procedure RequestTransaction ;
+
+
+  ------------------------------------------------------------
+  -- WaitForTransaction
+  --   Model side of handshaking
+  --   Pairs with RequestTransaction 
+  ------------------------------------------------------------
+  procedure WaitForTransaction (
+    signal Clk  : In  std_logic ;
+    signal Rdy  : In  std_logic ;
+    signal Ack  : Out std_logic 
+  ) is
+    variable AckTime : time ; 
+  begin
+    -- End of Previous Cycle.  Signal Done
+    Ack        <= '1' ;               --  #6
+    AckTime    := NOW ; 
+    -- Find Start of Transaction
+    wait for 0 ns ; -- Allow Rdy from previous cycle to clear
+    if Rdy /= '1' then                --   #2
+      wait until Rdy = '1' ; 
+    end if ; 
+    -- align to clock if needed (not back-to-back transactions)
+    if NOW /= AckTime then 
+      wait until Clk = CLK_ACTIVE ;
+    end if ; 
+    -- Model active and owns the record
+    Ack        <= '0' ;               --  #3
+    wait for 0 ns ; -- Allow transactions without time passing
+  end procedure WaitForTransaction ;
+
+  procedure WaitForTransaction (
+    signal Clk  : In  std_logic ;
+    signal Rdy  : In  bit ;
+    signal Ack  : Out bit 
+  ) is
+    variable AckTime : time ; 
+  begin
+    -- End of Previous Cycle.  Signal Done
+    Ack        <= '1' ;               --  #6
+    AckTime    := NOW ; 
+    -- Find Start of Transaction
+    wait for 0 ns ; -- Allow Rdy from previous cycle to clear
+    if Rdy /= '1' then                --   #2
+      wait until Rdy = '1' ; 
+    else
+      wait for 0 ns ; -- allow Ack to update
+    end if ; 
+    -- align to clock if needed (not back-to-back transactions)
+    if NOW /= AckTime then 
+      wait until Clk = CLK_ACTIVE ;
+    end if ; 
+    -- Model active and owns the record
+    Ack        <= '0' ;               --  #3
+    wait for 0 ns ; -- Allow transactions without time passing
+  end procedure WaitForTransaction ;
+  
+  procedure WaitForTransaction (
+    signal   Clk       : In  std_logic ;
+    signal   Rdy       : In  std_logic ;
+    signal   Ack       : Out std_logic ;
+    signal   TimeOut   : In  std_logic ;
+    constant Polarity  : In std_logic := '1' 
+  ) is
+    variable AckTime : time ; 
+    variable FoundRdy : boolean ; 
+  begin
+    -- End of Previous Cycle.  Signal Done
+    Ack        <= '1' ;               --  #6
+    AckTime    := NOW ; 
+    -- Find Ready or Time out
+    wait for 0 ns ; -- Allow Rdy from previous cycle to clear
+    if (Rdy /= '1' and TimeOut /= Polarity) then 
+      wait until Rdy = '1' or TimeOut = Polarity ; 
+    end if ; 
+    FoundRdy := Rdy = '1' ; 
+    -- align to clock if Rdy or TimeOut does not happen within delta cycles from Ack
+    if NOW /= AckTime then 
+      wait until Clk = CLK_ACTIVE ;
+    end if ; 
+    if FoundRdy then 
+      -- Model active and owns the record
+      Ack        <= '0' ;             --  #3
+      wait for 0 ns ; -- Allow transactions without time passing
+    end if ;
+  end procedure WaitForTransaction ;
+  
+  -- Variation for model that stops waiting when IntReq is asserted
+  -- Intended for models that need to switch between instruction streams
+  -- such as a CPU when interrupt is pending
+  procedure WaitForTransactionOrIrq (
+    signal Clk     : In  std_logic ;
+    signal Rdy     : In  std_logic ;
+    signal IntReq  : In  std_logic 
+  ) is
+    variable AckTime : time ; 
+    constant POLARITY : std_logic := '1' ;
+  begin
+    AckTime    := NOW ; 
+    -- Find Ready or Time out
+    wait for 0 ns ; -- allow Rdy from previous cycle to clear
+    if (Rdy /= '1' and IntReq /= POLARITY) then 
+      wait until Rdy = '1' or IntReq = POLARITY ; 
+    else
+      wait for 0 ns ; -- allow Ack to update
+   end if ; 
+    -- align to clock if Rdy or IntReq does not happen within delta cycles from Ack
+    if NOW /= AckTime then 
+      wait until Clk = CLK_ACTIVE ;
+    end if ; 
+  end procedure ;
+  
+  -- Set Ack to Model starting value
+  -- Pairs with WaitForTransactionOrIrq above
+  procedure StartTransaction  ( signal Ack : Out std_logic ) is
+  begin
+    Ack        <= '0' ;
+    wait for 0 ns ; -- Allow transactions without time passing
+  end procedure StartTransaction ; 
+
+  -- Set Ack to Model finishing value
+  -- Pairs with WaitForTransactionOrIrq above
+  procedure FinishTransaction ( signal Ack : Out std_logic ) is
+  begin
+    -- End of Cycle
+    Ack        <= '1' ;
+    wait for 0 ns ; -- Allow Ack to update
+  end procedure FinishTransaction ; 
+
+  -- If a transaction is pending, return true
+  --   Used to detect presence of transaction stream, 
+  --   such as an interrupt handler
+  function TransactionPending (
+    signal Rdy     : In  std_logic 
+  ) return boolean is
+  begin
+    return Rdy = '1' ; 
+  end function TransactionPending ;
+
+  -- Variation for clockless models
+  procedure WaitForTransaction (
+    signal Rdy  : In  std_logic ;
+    signal Ack  : Out std_logic 
+  ) is
+    variable AckTime : time ; 
+  begin
+    -- End of Previous Cycle.  Signal Done
+    Ack        <= '1' ;               --  #6
+    -- Find Start of Transaction
+    wait for 0 ns ; -- Allow Rdy from previous cycle to clear
+    if Rdy /= '1' then                --   #2
+      wait until Rdy = '1' ; 
+    end if ; 
+    -- Model active and owns the record
+    Ack        <= '0' ;               --  #3
+    wait for 0 ns ; -- allow 0 time transactions
+  end procedure WaitForTransaction ;
+
+
+  ------------------------------------------------------------
+  -- Toggle, WaitForToggle
+  --   Used for communicating between processes
+  ------------------------------------------------------------
+  type stdulogic_indexby_stdulogic is array (std_ulogic) of std_ulogic;
+  constant toggle_sl_table : stdulogic_indexby_stdulogic := (
+      '0'     => '1', 
+      'L'     => '1', 
+      others  => '0' 
+  ); 
+
+  procedure Toggle (
+    signal Sig        : InOut std_logic ;
+    constant DelayVal : time  
+  ) is
+    variable iDelayVal : time ;
+  begin
+    if DelayVal > t_sim_resolution then 
+      iDelayVal := DelayVal - t_sim_resolution ; 
+    else
+      iDelayVal := 0 sec ; 
+      AlertIf(OSVVM_ALERTLOG_ID, DelayVal < 0 sec, "osvvm.TbUtilPkg.Toggle: Delay value < 0 ns") ;
+    end if ;
+    Sig <= toggle_sl_table(Sig) after iDelayVal ;
+  end procedure Toggle ;
+
+  procedure Toggle ( signal Sig : InOut std_logic ) is
+  begin
+    Sig <= toggle_sl_table(Sig) ;
+  end procedure Toggle ;
+  
+  procedure ToggleHS ( signal Sig : InOut std_logic ) is
+  begin
+    Sig    <= toggle_sl_table(Sig) ;
+    wait for 0 ns ;  -- Sig toggles
+    wait for 0 ns ;  -- new values updated into record
+  end procedure ToggleHS ;
+
+  function IsToggle ( signal Sig : In std_logic ) return boolean is 
+  begin
+    return Sig'event ; 
+  end function IsToggle ;
+
+  procedure WaitForToggle ( signal Sig : In std_logic ) is
+  begin
+    wait on Sig ;
+  end procedure WaitForToggle ;
+
+  -- Bit type versions
+  procedure Toggle ( signal Sig : InOut bit ; constant DelayVal : time ) is
+    variable iDelayVal : time ;
+  begin
+    if DelayVal > t_sim_resolution then 
+      iDelayVal := DelayVal - t_sim_resolution ; 
+    else
+      iDelayVal := 0 sec ; 
+      AlertIf(OSVVM_ALERTLOG_ID, DelayVal < 0 sec, 
+         "osvvm.TbUtilPkg.Toggle: Delay value < 0 ns", WARNING) ;
+    end if ;
+    Sig <= not Sig after iDelayVal ;
+  end procedure Toggle ;
+
+  procedure Toggle ( signal Sig : InOut bit ) is
+  begin
+    Sig <= not Sig ;
+  end procedure Toggle ;
+  
+  procedure ToggleHS ( signal Sig : InOut bit ) is
+  begin
+    Sig    <= not Sig ;
+    wait for 0 ns ;  -- Sig toggles
+    wait for 0 ns ;  -- new values updated into record
+  end procedure ToggleHS ;
+
+  function IsToggle ( signal Sig : In bit ) return boolean is 
+  begin
+    return Sig'event ; 
+  end function IsToggle ;
+
+  procedure WaitForToggle ( signal Sig : In bit ) is
+  begin
+    wait on Sig ;
+  end procedure WaitForToggle ;
+  
+  -- Integer type versions
+  procedure Increment ( signal Sig : InOut integer ; constant RollOverValue : in integer := 0) is
+  begin
+    if Sig = integer'high then 
+      Sig <= RollOverValue ; 
+    else
+      Sig <= Sig + 1 ;
+    end if ; 
+  end procedure Increment ;
+  
+  procedure WaitForToggle ( signal Sig : In integer ) is
+  begin
+    wait on Sig ;
+  end procedure WaitForToggle ;
+  
+  
+  
+  ------------------------------------------------------------
+  -- WaitForBarrier
+  --   Barrier Synchronization
+  --   Multiple processes call it, it finishes when all have called it
+  ------------------------------------------------------------
+  procedure WaitForBarrier ( signal Sig : InOut std_logic ) is
+  begin
+    Sig <= 'H' ; 
+    -- Wait until all processes set Sig to H  
+    -- Level check not necessary since last value /= H yet
+    wait until Sig = 'H' ;
+    -- Deactivate and propagate to allow back to back calls
+    Sig <= '0' ;
+    wait for 0 ns ; 
+  end procedure WaitForBarrier ; 
+
+  procedure WaitForBarrier ( signal Sig : InOut std_logic ; signal TimeOut : std_logic ; constant Polarity : in std_logic := '1') is
+  begin
+    Sig <= 'H' ; 
+    -- Wait until all processes set Sig to H  
+    -- Level check not necessary since last value /= H yet
+    wait until Sig = 'H' or TimeOut = Polarity ;
+    -- Deactivate and propagate to allow back to back calls
+    Sig <= '0' ;
+    wait for 0 ns ; 
+  end procedure WaitForBarrier ; 
+
+  procedure WaitForBarrier ( signal Sig : InOut std_logic ; constant TimeOut : time ) is
+  begin
+    Sig <= 'H' ; 
+    -- Wait until all processes set Sig to H  
+    -- Level check not necessary since last value /= H yet
+    wait until Sig = 'H' for TimeOut ;
+    -- Deactivate and propagate to allow back to back calls
+    Sig <= '0' ;
+    wait for 0 ns ; 
+  end procedure WaitForBarrier ; 
+
+  ------------------------------------------------------------
+  -- resolved_barrier 
+  -- summing resolution used in conjunction with integer based barriers
+  function resolved_barrier ( s : integer_vector ) return integer is 
+    variable result : integer := 0 ; 
+  begin
+    for i in s'RANGE loop
+      if s(i) /= integer'left then 
+        result := s(i) + result;
+      else 
+        result := s(i) + 1;  -- removes the initialization requirement
+      end if ;
+    end loop ;
+    return result ; 
+  end function resolved_barrier ; 
+
+  -- Usage of integer barriers requires resolved_barrier. Initialization to 1 recommended, but not required
+  --   signal barrier1 : resolved_barrier integer := 1 ;     -- using the resolution function
+  --   signal barrier2 : integer_barrier := 1 ;              -- using the subtype that already applies the resolution function
+  procedure WaitForBarrier ( signal Sig : InOut integer ) is
+  begin
+    Sig <= 0 ; 
+    -- Wait until all processes set Sig to 0  
+    -- Level check not necessary since last value /= 0 yet
+    wait until Sig = 0  ;
+    -- Deactivate and propagate to allow back to back calls
+    Sig <= 1 ;
+    wait for 0 ns ; 
+  end procedure WaitForBarrier ; 
+
+  procedure WaitForBarrier ( signal Sig : InOut integer ; signal TimeOut : std_logic ; constant Polarity : in std_logic := '1') is
+  begin
+    Sig <= 0 ; 
+    -- Wait until all processes set Sig to 0  
+    -- Level check not necessary since last value /= 0 yet
+    wait until Sig = 0 or TimeOut = Polarity ;
+    -- Deactivate and propagate to allow back to back calls
+    Sig <= 1 ;
+    wait for 0 ns ; 
+  end procedure WaitForBarrier ; 
+
+  procedure WaitForBarrier ( signal Sig : InOut integer ; constant TimeOut : time ) is
+  begin
+    Sig <= 0 ; 
+    -- Wait until all processes set Sig to 0  
+    -- Level check not necessary since last value /= 0 yet
+    wait until Sig = 0 for TimeOut ;
+    -- Deactivate and propagate to allow back to back calls
+    Sig <= 1 ;
+    wait for 0 ns ; 
+  end procedure WaitForBarrier ; 
+  
+  -- Using separate signals
+  procedure WaitForBarrier2 ( signal SyncOut : out std_logic ; signal SyncIn : in  std_logic ) is
+  begin
+    -- Activate Rdy 
+    SyncOut <= '1' ; 
+    -- Make sure our Rdy is seen
+    wait for 0 ns ; 
+    -- Wait until other process' Rdy is at level 1
+    if SyncIn /= '1' then 
+       wait until SyncIn = '1' ;
+    end if ;
+    -- Deactivate Rdy
+    SyncOut <= '0' ;
+  end procedure WaitForBarrier2 ;
+
+  procedure WaitForBarrier2 ( signal SyncOut : out std_logic ; signal SyncInV : in  std_logic_vector ) is
+    constant ALL_ONE : std_logic_vector(SyncInV'Range) := (others => '1');
+  begin
+    -- Activate Rdy 
+    SyncOut <= '1' ; 
+    -- Make sure our Rdy is seen
+    wait for 0 ns ; 
+    -- Wait until all other process' Rdy is at level 1
+    if SyncInV /= ALL_ONE then 
+       wait until SyncInV = ALL_ONE ;
+    end if ;
+    -- Deactivate Rdy
+    SyncOut <= '0' ;
+  end procedure WaitForBarrier2 ;
+
+  
+  ------------------------------------------------------------
+  -- WaitForClock
+  --   Sync to Clock - after a delay, after a number of clocks
+  ------------------------------------------------------------
+  procedure WaitForClock ( signal Clk : in std_logic ;  constant Delay : in time ) is
+  begin
+    if delay > t_sim_resolution then
+      wait for delay - t_sim_resolution ; 
+    end if ; 
+    wait until Clk = CLK_ACTIVE ;
+  end procedure WaitForClock ;  
+
+  procedure WaitForClock ( signal Clk : in std_logic ;  constant NumberOfClocks : in integer := 1) is
+  begin
+    for i in 1 to NumberOfClocks loop 
+      wait until Clk = CLK_ACTIVE ;
+    end loop ;
+  end procedure WaitForClock ;  
+  
+  procedure WaitForClock ( signal Clk : in std_logic ;  signal Enable : in boolean ) is 
+  begin
+    wait on Clk until Clk = CLK_ACTIVE and Enable ;
+  end procedure WaitForClock ;   
+
+  procedure WaitForClock ( signal Clk : in std_logic ;  signal Enable : in std_logic ; constant Polarity : std_logic := '1' ) is
+  begin
+    wait on Clk until Clk = CLK_ACTIVE and Enable = Polarity ;
+  end procedure WaitForClock ;   
+
+  
+  ------------------------------------------------------------
+  -- WaitForLevel
+  --   Find a signal at a level
+  ------------------------------------------------------------
+  procedure WaitForLevel ( signal A : in boolean ) is 
+  begin
+    if not A then 
+      wait until A ;
+    end if ; 
+  end procedure WaitForLevel ; 
+  
+  procedure WaitForLevel ( signal A : in std_logic ; Polarity : std_logic := '1' ) is 
+  begin
+    if A /= Polarity then 
+      -- wait on A until A = Polarity ;
+      if Polarity = '1' then 
+        wait until A = '1' ; 
+      else
+        wait until A = '0' ;
+      end if ; 
+    end if ; 
+  end procedure WaitForLevel ; 
+
+  ------------------------------------------------------------
+  -- WaitForLevelTimeout
+  --   Find a signal at a level or simply pass after timeout
+  ------------------------------------------------------------
+  procedure WaitForLevelTimeout ( signal A : in boolean ; constant TimeOut : time; variable TimeOutReached : out boolean) is 
+  begin
+  	TimeOutReached := false;
+    if not A then 
+      wait until A for TimeOut;
+	  if not A then
+	  	TimeOutReached := true;
+	  end if;
+	else
+    end if ; 
+  end procedure WaitForLevelTimeout ; 
+  
+  procedure WaitForLevelTimeout ( signal A : in std_logic ; constant TimeOut : time; variable TimeOutReached : out boolean ; constant Polarity : std_logic := '1') is 
+  begin
+  	TimeOutReached := false;
+    if A /= Polarity then 
+	    wait until A = Polarity for TimeOut; 
+		if A /= Polarity then
+			TimeOutReached := true;
+		end if;
+    end if ; 
+  end procedure WaitForLevelTimeout ; 
+
+
+  
+  ------------------------------------------------------------
+  -- CreateClock,  CreateReset
+  --   Note these do not exit
+  ------------------------------------------------------------
+  procedure CreateClock ( 
+    signal   Clk        : inout std_logic ; 
+    constant Period     : time ; 
+    constant DutyCycle  : real := 0.5 
+  ) is 
+    constant HIGH_TIME : time := Period * DutyCycle ; 
+    constant LOW_TIME  : time := Period - HIGH_TIME ; 
+  begin
+    if HIGH_TIME = LOW_TIME then 
+      loop 
+        Clk <= toggle_sl_table(Clk) after HIGH_TIME ; 
+        wait on Clk ; 
+      end loop ; 
+    else
+      -- Schedule s.t. all assignments after the first occur on delta cycle 0   
+      Clk <= '0', '1' after LOW_TIME ; 
+      wait for period - 1 ns ; -- allows after on future Clk <= '0'
+      loop 
+        Clk <= '0' after 1 ns, '1' after LOW_TIME + 1 ns ; 
+        wait for period ; 
+      end loop ; 
+    end if ; 
+  end procedure CreateClock ; 
+  
+  procedure CheckClockPeriod ( 
+    constant AlertLogID : AlertLogIDType ; 
+    signal   Clk        : in  std_logic ; 
+    constant Period     : time ;
+    constant ClkName    : string := "Clock" ;
+    constant HowMany    : integer := 5
+  ) is 
+    variable LastLogTime, ObservedPeriod : time ; 
+  begin
+    wait until Clk = CLK_ACTIVE ; 
+    LastLogTime := now ;
+    -- Check First HowMany clocks
+    for i in 1 to HowMany loop 
+      wait until Clk = CLK_ACTIVE ; 
+      ObservedPeriod := now - LastLogTime ; 
+      AffirmIf(AlertLogID, ObservedPeriod = Period, 
+         "CheckClockPeriod: " & ClkName & " Period: " & to_string(ObservedPeriod) & 
+         " = Expected " & to_string(Period)) ;
+      LastLogTime := now ; 
+     end loop ; 
+     wait ; 
+  end procedure CheckClockPeriod ; 
+  
+  procedure CheckClockPeriod ( 
+    signal   Clk        : in  std_logic ; 
+    constant Period     : time ;
+    constant ClkName    : string := "Clock" ;
+    constant HowMany    : integer := 5
+  ) is 
+  begin
+    CheckClockPeriod ( 
+      AlertLogID => ALERTLOG_DEFAULT_ID,
+      Clk        => Clk, 
+      Period     => Period,
+      ClkName    => ClkName,
+      HowMany    => HowMany
+    ) ; 
+  end procedure CheckClockPeriod ; 
+
+  procedure CreateReset ( 
+    signal   Reset       : out std_logic ; 
+    constant ResetActive : in  std_logic ; 
+    signal   Clk         : in  std_logic ; 
+    constant Period      :     time ; 
+    constant tpd         :     time 
+  ) is 
+  begin
+    wait until Clk = CLK_ACTIVE ; 
+    Reset <= ResetActive after tpd ; 
+    wait for Period - t_sim_resolution ;
+    wait until Clk = CLK_ACTIVE ; 
+    Reset <= not ResetActive after tpd ;  
+    wait ; 
+  end procedure CreateReset ; 
+
+  procedure LogReset ( 
+    constant AlertLogID  : AlertLogIDType ; 
+    signal   Reset       : in  std_logic ; 
+    constant ResetActive : in  std_logic ;
+    constant ResetName   : in  string := "Reset" ;
+    constant LogLevel    : in  LogType := ALWAYS
+  ) is 
+  begin
+    -- Does not log the value of Reset at time 0.
+    for_ever : loop
+      wait on Reset ; 
+      if Reset = ResetActive then 
+        LOG(AlertLogID, ResetName & " now active", INFO) ;
+        print("") ;
+      elsif Reset = not ResetActive then
+        LOG(AlertLogID, ResetName & " now inactive", INFO) ;
+        print("") ;
+      else
+        LOG(AlertLogID, ResetName & " = " & to_string(Reset), INFO) ;
+        print("") ;
+      end if ; 
+    end loop for_ever ; 
+  end procedure LogReset ;
+
+  procedure LogReset ( 
+    signal   Reset       : in  std_logic ; 
+    constant ResetActive : in  std_logic ;
+    constant ResetName   : in  string := "Reset" ;
+    constant LogLevel    : in  LogType := ALWAYS
+  ) is 
+  begin
+    LogReset ( 
+      AlertLogID  => ALERTLOG_DEFAULT_ID, 
+      Reset       => Reset,
+      ResetActive => ResetActive,
+      ResetName   => ResetName,
+      LogLevel    => LogLevel
+    ) ; 
+  end procedure LogReset ;
+  
+  ------------------------------------------------------------
+  -- Deprecated
+  -- WaitForAck, StrobeAck
+  --   Replaced by WaitForToggle and Toggle
+  ------------------------------------------------------------
+  procedure WaitForAck ( signal Ack : In  std_logic ) is
+  begin
+    -- Wait for Model to be done
+    wait until Ack = '1' ;  
+    wait for 0 ns ;
+  end procedure ;
+
+  procedure StrobeAck  ( signal Ack  : Out std_logic ) is
+  begin
+    -- Model done, drive rising edge on Ack
+    Ack        <= '0' ;
+    wait for 0 ns ;
+    Ack        <= '1' ;
+    wait for 0 ns ;
+  end procedure ;
+
+
+end TbUtilPkg ;