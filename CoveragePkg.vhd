--- conflicted
+++ resolved
@@ -969,13 +969,8 @@
 
 
   -- ------------------------------------------------------------
-<<<<<<< HEAD
   impure function ConcatenateBins (
-  -- package local, used by AddCross
-=======
-  function ConcatenateBins (
   -- package local, used by AddCross and GenCross
->>>>>>> 6843a481
   -- ------------------------------------------------------------
     BinIndex : integer_vector ;
     Bin1, Bin2, Bin3, Bin4, Bin5, Bin6, Bin7, Bin8, Bin9, Bin10, Bin11,
